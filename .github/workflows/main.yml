--- conflicted
+++ resolved
@@ -64,10 +64,7 @@
         with:
           os: ${{ matrix.os }}
           python-version: ${{ matrix.python-version }}
-<<<<<<< HEAD
-=======
           use-conda: "true"
->>>>>>> 1f270fc2
         if: ${{ !startsWith(github.ref, 'refs/heads/stable') && !startsWith(github.base_ref, 'stable/') }}
       - uses: ./.github/actions/install-nature
         with:
@@ -186,10 +183,7 @@
         with:
           os: ${{ matrix.os }}
           python-version: ${{ matrix.python-version }}
-<<<<<<< HEAD
-=======
           use-conda: "true"
->>>>>>> 1f270fc2
         if: ${{ !startsWith(github.ref, 'refs/heads/stable') && !startsWith(github.base_ref, 'stable/') }}
       - uses: ./.github/actions/install-nature
         with:
@@ -198,12 +192,7 @@
         run: |
           source "$CONDA/etc/profile.d/conda.sh"
           conda activate psi4env
-<<<<<<< HEAD
-          conda install -y -c rpmuller pyquante2_pure
-        if: ${{ matrix.python-version != '3.10' }}
-=======
           conda install -y pyquante2_pure python=${{ matrix.python-version }} -c rpmuller
->>>>>>> 1f270fc2
         shell: bash
       - name: Set up problem matches
         run: |
@@ -294,22 +283,11 @@
             setup.py
             requirements.txt
             requirements-dev.txt
-<<<<<<< HEAD
-      - name: Create conda environment
-        run: |
-          source "$CONDA/etc/profile.d/conda.sh"
-          conda create -y -n psi4env python=${{ matrix.python-version }}
-        shell: bash
-=======
->>>>>>> 1f270fc2
       - uses: ./.github/actions/install-main-dependencies
         with:
           os: ${{ matrix.os }}
           python-version: ${{ matrix.python-version }}
-<<<<<<< HEAD
-=======
           use-conda: "false"
->>>>>>> 1f270fc2
         if: ${{ !startsWith(github.ref, 'refs/heads/stable') && !startsWith(github.base_ref, 'stable/') }}
       - uses: ./.github/actions/install-nature
         with:
@@ -325,11 +303,6 @@
           QISKIT_PARALLEL: False
           QISKIT_DOCS_BUILD_TUTORIALS: 'always'
         run: |
-<<<<<<< HEAD
-          source "$CONDA/etc/profile.d/conda.sh"
-          conda activate psi4env
-=======
->>>>>>> 1f270fc2
           make html
           cd docs/_build/html
           mkdir artifacts
