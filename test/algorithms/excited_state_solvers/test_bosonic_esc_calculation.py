# This code is part of Qiskit.
#
# (C) Copyright IBM 2020, 2022.
#
# This code is licensed under the Apache License, Version 2.0. You may
# obtain a copy of this license in the LICENSE.txt file in the root directory
# of this source tree or at http://www.apache.org/licenses/LICENSE-2.0.
#
# Any modifications or derivative works of this code must retain this
# copyright notice, and modified files need to carry a notice indicating
# that they have been altered from the originals.

""" Test Numerical qEOM excited states calculation """

import contextlib
import io
import unittest
import warnings

from test import QiskitNatureTestCase

import numpy as np

import qiskit
from qiskit.utils import algorithm_globals, QuantumInstance
from qiskit.algorithms.optimizers import COBYLA
from qiskit import BasicAer

from qiskit_nature.drivers import WatsonHamiltonian
from qiskit_nature.drivers.second_quantization import VibrationalStructureDriver
from qiskit_nature.mappers.second_quantization import DirectMapper
from qiskit_nature.converters.second_quantization import QubitConverter
from qiskit_nature.problems.second_quantization.vibrational import (
    VibrationalStructureProblem,
)

from qiskit_nature.algorithms import (
    GroundStateEigensolver,
    NumPyMinimumEigensolverFactory,
    VQEUVCCFactory,
    QEOM,
    ExcitedStatesEigensolver,
    NumPyEigensolverFactory,
)
from qiskit_nature.properties.second_quantization.vibrational import (
    VibrationalStructureDriverResult,
)

from qiskit.opflow import MatrixExpectation, PauliExpectation, AerPauliExpectation


class _DummyBosonicDriver(VibrationalStructureDriver):
    def __init__(self):
        super().__init__()
        modes = [
            [605.3643675, 1, 1],
            [-605.3643675, -1, -1],
            [340.5950575, 2, 2],
            [-340.5950575, -2, -2],
            [-89.09086530649508, 2, 1, 1],
            [-15.590557244410897, 2, 2, 2],
            [1.6512647916666667, 1, 1, 1, 1],
            [5.03965375, 2, 2, 1, 1],
            [0.43840625000000005, 2, 2, 2, 2],
        ]
        with warnings.catch_warnings():
            warnings.filterwarnings("ignore", category=DeprecationWarning)
            watson = WatsonHamiltonian(modes, 2)
            self._driver_result = VibrationalStructureDriverResult.from_legacy_driver_result(watson)

    def run(self):
        """Run dummy driver to return test watson hamiltonian"""
        return self._driver_result


class TestBosonicESCCalculation(QiskitNatureTestCase):
    """Test Numerical QEOM excited states calculation"""

    def setUp(self):
        super().setUp()
        algorithm_globals.random_seed = 8
        self.reference_energies = [
            1889.95738428,
            3294.21806197,
            4287.26821341,
            5819.76975784,
        ]

        self.driver = _DummyBosonicDriver()
        self.qubit_converter = QubitConverter(DirectMapper())
        self.basis_size = 2
        self.truncation_order = 2

        self.vibrational_problem = VibrationalStructureProblem(
            self.driver, self.basis_size, self.truncation_order
        )
        self.quantum_instance = QuantumInstance(
            BasicAer.get_backend("statevector_simulator"),
            seed_transpiler=90,
            seed_simulator=12,
        )
        self.expectation = MatrixExpectation()

    def test_numpy_mes(self):
        """Test with NumPyMinimumEigensolver"""
        solver = NumPyMinimumEigensolverFactory(use_default_filter_criterion=True)
        gsc = GroundStateEigensolver(self.qubit_converter, solver)
        esc = QEOM(gsc, "sd")
        results = esc.solve(
            self.vibrational_problem,
            construct_true_eigenstates=True,
            quantum_instance=self.quantum_instance,
            expectation=self.expectation,
        )

        for idx, energy in enumerate(self.reference_energies):
            self.assertAlmostEqual(results.computed_vibrational_energies[idx], energy, places=4)

    def test_numpy_factory(self):
        """Test with NumPyEigensolver"""
        solver = NumPyEigensolverFactory(use_default_filter_criterion=True)
        esc = ExcitedStatesEigensolver(self.qubit_converter, solver)
        results = esc.solve(self.vibrational_problem)

        print(results.computed_vibrational_energies)
        for idx, energy in enumerate(self.reference_energies):
            self.assertAlmostEqual(results.computed_vibrational_energies[idx], energy, places=4)

    def test_vqe_uvccsd_factory(self):
        """Test with VQE plus UVCCSD"""
        optimizer = COBYLA(maxiter=5000)
        quantum_instance = QuantumInstance(
            backend=qiskit.BasicAer.get_backend("statevector_simulator"),
            seed_simulator=algorithm_globals.random_seed,
            seed_transpiler=algorithm_globals.random_seed,
        )
<<<<<<< HEAD
        solver = VQEUVCCFactory(quantum_instance, optimizer=optimizer)
=======
        solver = VQEUVCCFactory(quantum_instance=quantum_instance, optimizer=optimizer)
>>>>>>> 1f270fc2
        gsc = GroundStateEigensolver(self.qubit_converter, solver)
        esc = QEOM(gsc, "sd")
        results = esc.solve(
            self.vibrational_problem, construct_true_eigenstates=True, expectation=self.expectation
        )
        print(results.computed_vibrational_energies)
        for idx, energy in enumerate(self.reference_energies):
            self.assertAlmostEqual(results.computed_vibrational_energies[idx], energy, places=1)

<<<<<<< HEAD
=======
    def test_vqe_uvcc_factory_with_user_initial_point(self):
        """Test VQEUVCCFactory when using it with a user defined initial point."""
        initial_point = np.asarray([-7.35250290e-05, -9.73079292e-02, -5.43346282e-05])
        optimizer = COBYLA(maxiter=1)
        quantum_instance = QuantumInstance(
            backend=qiskit.BasicAer.get_backend("statevector_simulator"),
            seed_simulator=algorithm_globals.random_seed,
            seed_transpiler=algorithm_globals.random_seed,
        )
        solver = VQEUVCCFactory(
            quantum_instance=quantum_instance, optimizer=optimizer, initial_point=initial_point
        )
        gsc = GroundStateEigensolver(self.qubit_converter, solver)
        esc = QEOM(gsc, "sd")
        results = esc.solve(self.vibrational_problem)
        np.testing.assert_array_almost_equal(
            results.raw_result.ground_state_raw_result.optimal_point, initial_point
        )

>>>>>>> 1f270fc2
    def test_vqe_uvccsd_with_callback(self):
        """Test VQE UVCCSD with callback."""

        def cb_callback(nfev, parameters, energy, stddev):
            print(f"iterations {nfev}: energy: {energy}")

        optimizer = COBYLA(maxiter=5000)
<<<<<<< HEAD
=======

>>>>>>> 1f270fc2
        quantum_instance = QuantumInstance(
            backend=qiskit.BasicAer.get_backend("statevector_simulator"),
            seed_simulator=algorithm_globals.random_seed,
            seed_transpiler=algorithm_globals.random_seed,
<<<<<<< HEAD
=======
        )
        solver = VQEUVCCFactory(
            quantum_instance=quantum_instance, optimizer=optimizer, callback=cb_callback
>>>>>>> 1f270fc2
        )
        solver = VQEUVCCFactory(quantum_instance, optimizer=optimizer, callback=cb_callback)
        gsc = GroundStateEigensolver(self.qubit_converter, solver)
        esc = QEOM(gsc, "sd")
        with contextlib.redirect_stdout(io.StringIO()) as out:
            results = esc.solve(
                self.vibrational_problem,
                construct_true_eigenstates=True,
                quantum_instance=self.quantum_instance,
                expectation=self.expectation,
            )
        for idx, energy in enumerate(self.reference_energies):
            self.assertAlmostEqual(results.computed_vibrational_energies[idx], energy, places=1)
        for idx, line in enumerate(out.getvalue().split("\n")):
            if line.strip():
                self.assertTrue(line.startswith(f"iterations {idx+1}: energy: "))


if __name__ == "__main__":
    unittest.main()<|MERGE_RESOLUTION|>--- conflicted
+++ resolved
@@ -24,7 +24,6 @@
 import qiskit
 from qiskit.utils import algorithm_globals, QuantumInstance
 from qiskit.algorithms.optimizers import COBYLA
-from qiskit import BasicAer
 
 from qiskit_nature.drivers import WatsonHamiltonian
 from qiskit_nature.drivers.second_quantization import VibrationalStructureDriver
@@ -45,8 +44,6 @@
 from qiskit_nature.properties.second_quantization.vibrational import (
     VibrationalStructureDriverResult,
 )
-
-from qiskit.opflow import MatrixExpectation, PauliExpectation, AerPauliExpectation
 
 
 class _DummyBosonicDriver(VibrationalStructureDriver):
@@ -94,24 +91,13 @@
         self.vibrational_problem = VibrationalStructureProblem(
             self.driver, self.basis_size, self.truncation_order
         )
-        self.quantum_instance = QuantumInstance(
-            BasicAer.get_backend("statevector_simulator"),
-            seed_transpiler=90,
-            seed_simulator=12,
-        )
-        self.expectation = MatrixExpectation()
 
     def test_numpy_mes(self):
         """Test with NumPyMinimumEigensolver"""
         solver = NumPyMinimumEigensolverFactory(use_default_filter_criterion=True)
         gsc = GroundStateEigensolver(self.qubit_converter, solver)
         esc = QEOM(gsc, "sd")
-        results = esc.solve(
-            self.vibrational_problem,
-            construct_true_eigenstates=True,
-            quantum_instance=self.quantum_instance,
-            expectation=self.expectation,
-        )
+        results = esc.solve(self.vibrational_problem)
 
         for idx, energy in enumerate(self.reference_energies):
             self.assertAlmostEqual(results.computed_vibrational_energies[idx], energy, places=4)
@@ -122,7 +108,6 @@
         esc = ExcitedStatesEigensolver(self.qubit_converter, solver)
         results = esc.solve(self.vibrational_problem)
 
-        print(results.computed_vibrational_energies)
         for idx, energy in enumerate(self.reference_energies):
             self.assertAlmostEqual(results.computed_vibrational_energies[idx], energy, places=4)
 
@@ -134,22 +119,13 @@
             seed_simulator=algorithm_globals.random_seed,
             seed_transpiler=algorithm_globals.random_seed,
         )
-<<<<<<< HEAD
-        solver = VQEUVCCFactory(quantum_instance, optimizer=optimizer)
-=======
         solver = VQEUVCCFactory(quantum_instance=quantum_instance, optimizer=optimizer)
->>>>>>> 1f270fc2
         gsc = GroundStateEigensolver(self.qubit_converter, solver)
         esc = QEOM(gsc, "sd")
-        results = esc.solve(
-            self.vibrational_problem, construct_true_eigenstates=True, expectation=self.expectation
-        )
-        print(results.computed_vibrational_energies)
+        results = esc.solve(self.vibrational_problem)
         for idx, energy in enumerate(self.reference_energies):
             self.assertAlmostEqual(results.computed_vibrational_energies[idx], energy, places=1)
 
-<<<<<<< HEAD
-=======
     def test_vqe_uvcc_factory_with_user_initial_point(self):
         """Test VQEUVCCFactory when using it with a user defined initial point."""
         initial_point = np.asarray([-7.35250290e-05, -9.73079292e-02, -5.43346282e-05])
@@ -169,7 +145,6 @@
             results.raw_result.ground_state_raw_result.optimal_point, initial_point
         )
 
->>>>>>> 1f270fc2
     def test_vqe_uvccsd_with_callback(self):
         """Test VQE UVCCSD with callback."""
 
@@ -177,31 +152,19 @@
             print(f"iterations {nfev}: energy: {energy}")
 
         optimizer = COBYLA(maxiter=5000)
-<<<<<<< HEAD
-=======
 
->>>>>>> 1f270fc2
         quantum_instance = QuantumInstance(
             backend=qiskit.BasicAer.get_backend("statevector_simulator"),
             seed_simulator=algorithm_globals.random_seed,
             seed_transpiler=algorithm_globals.random_seed,
-<<<<<<< HEAD
-=======
         )
         solver = VQEUVCCFactory(
             quantum_instance=quantum_instance, optimizer=optimizer, callback=cb_callback
->>>>>>> 1f270fc2
         )
-        solver = VQEUVCCFactory(quantum_instance, optimizer=optimizer, callback=cb_callback)
         gsc = GroundStateEigensolver(self.qubit_converter, solver)
         esc = QEOM(gsc, "sd")
         with contextlib.redirect_stdout(io.StringIO()) as out:
-            results = esc.solve(
-                self.vibrational_problem,
-                construct_true_eigenstates=True,
-                quantum_instance=self.quantum_instance,
-                expectation=self.expectation,
-            )
+            results = esc.solve(self.vibrational_problem)
         for idx, energy in enumerate(self.reference_energies):
             self.assertAlmostEqual(results.computed_vibrational_energies[idx], energy, places=1)
         for idx, line in enumerate(out.getvalue().split("\n")):
