# This code is part of Qiskit.
#
# (C) Copyright IBM 2020, 2022.
#
# This code is licensed under the Apache License, Version 2.0. You may
# obtain a copy of this license in the LICENSE.txt file in the root directory
# of this source tree or at http://www.apache.org/licenses/LICENSE-2.0.
#
# Any modifications or derivative works of this code must retain this
# copyright notice, and modified files need to carry a notice indicating
# that they have been altered from the originals.

""" Test GroundStateEigensolver """

import contextlib
import copy
import io
import unittest
import warnings

from test import QiskitNatureTestCase

import numpy as np

import qiskit
from qiskit import BasicAer
from qiskit.algorithms import VQE
from qiskit.algorithms.optimizers import SLSQP, SPSA
from qiskit.opflow import AerPauliExpectation, PauliExpectation
from qiskit.test import slow_test
from qiskit.utils import QuantumInstance, algorithm_globals, optionals

from qiskit_nature.algorithms import (
    GroundStateEigensolver,
    VQEUCCFactory,
    NumPyMinimumEigensolverFactory,
)
from qiskit_nature.circuit.library import HartreeFock, UCC, UCCSD
from qiskit_nature.drivers.second_quantization import HDF5Driver
from qiskit_nature.mappers.second_quantization import JordanWignerMapper, ParityMapper
from qiskit_nature.converters.second_quantization import QubitConverter
from qiskit_nature.problems.second_quantization import ElectronicStructureProblem
from qiskit_nature.properties.second_quantization.electronic import ElectronicEnergy
from qiskit_nature.properties.second_quantization.electronic.bases import ElectronicBasis
from qiskit_nature.properties.second_quantization.electronic.integrals import (
    OneBodyElectronicIntegrals,
    TwoBodyElectronicIntegrals,
)
from qiskit_nature.transformers.second_quantization.electronic import FreezeCoreTransformer
from qiskit_nature import settings
<<<<<<< HEAD
from qiskit_nature.algorithms import MP2InitialPoint
=======
from qiskit_nature.algorithms.initial_points import MP2InitialPoint
>>>>>>> 1f270fc2


class TestGroundStateEigensolver(QiskitNatureTestCase):
    """Test GroundStateEigensolver"""

    def setUp(self):
        super().setUp()
        warnings.filterwarnings("ignore", category=DeprecationWarning, module=".*drivers.*")
        self.driver = HDF5Driver(
            self.get_resource_path("test_driver_hdf5.hdf5", "drivers/second_quantization/hdf5d")
        )
        self.seed = 56
        algorithm_globals.random_seed = self.seed

        self.reference_energy = -1.1373060356951838

        self.qubit_converter = QubitConverter(JordanWignerMapper())
        self.electronic_structure_problem = ElectronicStructureProblem(self.driver)

        self.num_spin_orbitals = 4
        self.num_particles = (1, 1)

    def test_npme(self):
        """Test NumPyMinimumEigensolver"""
        solver = NumPyMinimumEigensolverFactory()
        calc = GroundStateEigensolver(self.qubit_converter, solver)
        res = calc.solve(self.electronic_structure_problem)
        self.assertAlmostEqual(res.total_energies[0], self.reference_energy, places=6)

    def test_npme_with_default_filter(self):
        """Test NumPyMinimumEigensolver with default filter"""
        solver = NumPyMinimumEigensolverFactory(use_default_filter_criterion=True)
        calc = GroundStateEigensolver(self.qubit_converter, solver)
        res = calc.solve(self.electronic_structure_problem)
        self.assertAlmostEqual(res.total_energies[0], self.reference_energy, places=6)

    def test_vqe_uccsd(self):
        """Test VQE UCCSD case"""
        solver = VQEUCCFactory(
            quantum_instance=QuantumInstance(BasicAer.get_backend("statevector_simulator")),
            ansatz=UCC(excitations="d"),
        )
        calc = GroundStateEigensolver(self.qubit_converter, solver)
        res = calc.solve(self.electronic_structure_problem)
        self.assertAlmostEqual(res.total_energies[0], self.reference_energy, places=6)

    def test_vqe_uccsd_with_callback(self):
        """Test VQE UCCSD with callback."""

        def callback(nfev, parameters, energy, stddev):
            # pylint: disable=unused-argument
            print(f"iterations {nfev}: energy: {energy}")

        solver = VQEUCCFactory(
            quantum_instance=QuantumInstance(BasicAer.get_backend("statevector_simulator")),
            callback=callback,
        )
        calc = GroundStateEigensolver(self.qubit_converter, solver)
        with contextlib.redirect_stdout(io.StringIO()) as out:
            res = calc.solve(self.electronic_structure_problem)
        self.assertAlmostEqual(res.total_energies[0], self.reference_energy, places=6)
        for idx, line in enumerate(out.getvalue().split("\n")):
            if line.strip():
                self.assertTrue(line.startswith(f"iterations {idx+1}: energy: "))

    def test_vqe_ucc_custom(self):
        """Test custom ansatz in Factory use case"""
        solver = VQEUCCFactory(
            quantum_instance=QuantumInstance(BasicAer.get_backend("statevector_simulator"))
        )
        calc = GroundStateEigensolver(self.qubit_converter, solver)
        res = calc.solve(self.electronic_structure_problem)
        self.assertAlmostEqual(res.total_energies[0], self.reference_energy, places=6)

    def test_aux_ops_reusability(self):
        """Test that the auxiliary operators can be reused"""
        # Regression test against #1475
        solver = NumPyMinimumEigensolverFactory()
        calc = GroundStateEigensolver(self.qubit_converter, solver)

        modes = 4
        h_1 = np.eye(modes, dtype=complex)
        h_2 = np.zeros((modes, modes, modes, modes))
        aux_ops = list(
            ElectronicEnergy(
                [
                    OneBodyElectronicIntegrals(ElectronicBasis.MO, (h_1, None)),
                    TwoBodyElectronicIntegrals(ElectronicBasis.MO, (h_2, None, None, None)),
                ],
            )
            .second_q_ops()
            .values()
        )
        aux_ops_copy = copy.deepcopy(aux_ops)

        _ = calc.solve(self.electronic_structure_problem)

        assert all(
            frozenset(a.to_list()) == frozenset(b.to_list()) for a, b in zip(aux_ops, aux_ops_copy)
        )

    def test_list_based_aux_ops(self):
        """Test the list based aux ops variant"""
        msg_ref = (
            "List-based `aux_operators` are deprecated as of version 0.3.0 and support "
            "for them will be removed no sooner than 3 months after the release. Instead, "
            "use dict-based `aux_operators`. You can switch to the dict-based interface "
            "immediately, by setting `qiskit_nature.settings.dict_aux_operators` to `True`."
        )
        with warnings.catch_warnings(record=True) as c_m:
            warnings.simplefilter("always")
            settings.dict_aux_operators = False
            try:
                solver = NumPyMinimumEigensolverFactory()
                calc = GroundStateEigensolver(self.qubit_converter, solver)
                res = calc.solve(self.electronic_structure_problem)
                self.assertAlmostEqual(res.total_energies[0], self.reference_energy, places=6)
                self.assertTrue(
                    np.all(isinstance(aux_op, dict) for aux_op in res.aux_operator_eigenvalues)
                )
                aux_op_eigenvalue = res.aux_operator_eigenvalues[0]
                self.assertAlmostEqual(aux_op_eigenvalue[0][0], 2.0, places=6)
                self.assertAlmostEqual(aux_op_eigenvalue[1][1], 0.0, places=6)
                self.assertAlmostEqual(aux_op_eigenvalue[2][0], 0.0, places=6)
                self.assertAlmostEqual(aux_op_eigenvalue[2][1], 0.0, places=6)
                self.assertAlmostEqual(aux_op_eigenvalue[3][0], 0.0, places=6)
                self.assertAlmostEqual(aux_op_eigenvalue[3][1], 0.0, places=6)
                self.assertAlmostEqual(aux_op_eigenvalue[4][0], 0.0, places=6)
                self.assertAlmostEqual(aux_op_eigenvalue[4][1], 0.0, places=6)
                self.assertAlmostEqual(aux_op_eigenvalue[5][0], -1.3889487, places=6)
                self.assertAlmostEqual(aux_op_eigenvalue[5][1], 0.0, places=6)
            finally:
                settings.dict_aux_operators = True
            msg = str(c_m[0].message)
            self.assertEqual(msg, msg_ref)

    def _setup_evaluation_operators(self):
        # first we run a ground state calculation
        solver = VQEUCCFactory(
            quantum_instance=QuantumInstance(BasicAer.get_backend("statevector_simulator"))
        )
        calc = GroundStateEigensolver(self.qubit_converter, solver)
        res = calc.solve(self.electronic_structure_problem)

        # now we decide that we want to evaluate another operator
        # for testing simplicity, we just use some pre-constructed auxiliary operators
        second_q_ops = self.electronic_structure_problem.second_q_ops()
        # Remove main op to leave just aux ops
        second_q_ops.pop(self.electronic_structure_problem.main_property_name)
        aux_ops_dict = self.qubit_converter.convert_match(second_q_ops)
        return calc, res, aux_ops_dict

    def test_eval_op_single(self):
        """Test evaluating a single additional operator"""
        calc, res, aux_ops = self._setup_evaluation_operators()
        # we filter the list because in this test we test a single operator evaluation
        add_aux_op = aux_ops["ParticleNumber"][0]

        # now we have the ground state calculation evaluate it
        add_aux_op_res = calc.evaluate_operators(res.raw_result.eigenstate, add_aux_op)
        self.assertIsInstance(add_aux_op_res[0], complex)
        self.assertAlmostEqual(add_aux_op_res[0].real, 2, places=6)

    def test_eval_op_single_none(self):
        """Test evaluating a single `None` operator"""
        calc, res, _ = self._setup_evaluation_operators()
        # we filter the list because in this test we test a single operator evaluation
        add_aux_op = None

        # now we have the ground state calculation evaluate it
        add_aux_op_res = calc.evaluate_operators(res.raw_result.eigenstate, add_aux_op)
        self.assertIsNone(add_aux_op_res)

    def test_eval_op_list(self):
        """Test evaluating a list of additional operators"""
        calc, res, aux_ops = self._setup_evaluation_operators()
        # we filter the list because of simplicity
        expected_results = {"number of particles": 2, "s^2": 0, "magnetization": 0}
        add_aux_op = [
            aux_ops["ParticleNumber"],
            aux_ops["AngularMomentum"],
            aux_ops["Magnetization"],
        ]

        # now we have the ground state calculation evaluate them
        add_aux_op_res = calc.evaluate_operators(res.raw_result.eigenstate, add_aux_op)
        self.assertIsInstance(add_aux_op_res, list)
        # in this list we require that the order of the results remains unchanged
        for idx, expected in enumerate(expected_results.values()):
            self.assertAlmostEqual(add_aux_op_res[idx][0].real, expected, places=6)

    def test_eval_op_list_none(self):
        """Test evaluating a list of additional operators incl. `None`"""
        calc, res, aux_ops = self._setup_evaluation_operators()
        # we filter the list because of simplicity
        expected_results = {"number of particles": 2, "s^2": 0, "magnetization": 0}
        add_aux_op = [
            aux_ops["ParticleNumber"],
            aux_ops["AngularMomentum"],
            aux_ops["Magnetization"],
        ] + [None]

        # now we have the ground state calculation evaluate them
        add_aux_op_res = calc.evaluate_operators(res.raw_result.eigenstate, add_aux_op)
        self.assertIsInstance(add_aux_op_res, list)
        # in this list we require that the order of the results remains unchanged
        for idx, expected in enumerate(expected_results.values()):
            self.assertAlmostEqual(add_aux_op_res[idx][0].real, expected, places=6)
        self.assertIsNone(add_aux_op_res[-1])

    def test_eval_op_dict(self):
        """Test evaluating a dict of additional operators"""
        calc, res, aux_ops = self._setup_evaluation_operators()
        # we filter the list because of simplicity
        expected_results = {"number of particles": 2, "s^2": 0, "magnetization": 0}
        add_aux_op = [
            aux_ops["ParticleNumber"],
            aux_ops["AngularMomentum"],
            aux_ops["Magnetization"],
        ]
        # now we convert it into a dictionary
        add_aux_op = dict(zip(expected_results.keys(), add_aux_op))

        # now we have the ground state calculation evaluate them
        add_aux_op_res = calc.evaluate_operators(res.raw_result.eigenstate, add_aux_op)
        self.assertIsInstance(add_aux_op_res, dict)
        for name, expected in expected_results.items():
            self.assertAlmostEqual(add_aux_op_res[name][0].real, expected, places=6)

    def test_eval_op_dict_none(self):
        """Test evaluating a dict of additional operators incl. `None`"""
        calc, res, aux_ops = self._setup_evaluation_operators()
        # we filter the list because of simplicity
        expected_results = {"number of particles": 2, "s^2": 0, "magnetization": 0}
        add_aux_op = [
            aux_ops["ParticleNumber"],
            aux_ops["AngularMomentum"],
            aux_ops["Magnetization"],
        ]
        # now we convert it into a dictionary
        add_aux_op = dict(zip(expected_results.keys(), add_aux_op))
        add_aux_op["None"] = None

        # now we have the ground state calculation evaluate them
        add_aux_op_res = calc.evaluate_operators(res.raw_result.eigenstate, add_aux_op)
        self.assertIsInstance(add_aux_op_res, dict)
        for name, expected in expected_results.items():
            self.assertAlmostEqual(add_aux_op_res[name][0].real, expected, places=6)
        self.assertIsNone(add_aux_op_res["None"])

    @slow_test
    def test_eval_op_qasm(self):
        """Regression tests against https://github.com/Qiskit/qiskit-nature/issues/53."""
        solver = VQEUCCFactory(
            optimizer=SLSQP(maxiter=100),
            expectation=PauliExpectation(),
            quantum_instance=QuantumInstance(
                backend=BasicAer.get_backend("qasm_simulator"),
                seed_simulator=algorithm_globals.random_seed,
                seed_transpiler=algorithm_globals.random_seed,
            ),
        )
        calc = GroundStateEigensolver(self.qubit_converter, solver)
        res_qasm = calc.solve(self.electronic_structure_problem)

        hamiltonian = self.electronic_structure_problem.second_q_ops()[
            self.electronic_structure_problem.main_property_name
        ]
        qubit_op = self.qubit_converter.map(hamiltonian)

        ansatz = solver.get_solver(self.electronic_structure_problem, self.qubit_converter).ansatz
        circuit = ansatz.assign_parameters(res_qasm.raw_result.optimal_point)
        mean = calc.evaluate_operators(circuit, qubit_op)

        self.assertAlmostEqual(res_qasm.eigenenergies[0], mean[0].real)

    @unittest.skipUnless(optionals.HAS_AER, "qiskit-aer is required to run this test")
    def test_eval_op_qasm_aer(self):
        """Regression tests against https://github.com/Qiskit/qiskit-nature/issues/53."""

        backend = qiskit.Aer.get_backend("aer_simulator")

        solver = VQEUCCFactory(
            optimizer=SLSQP(maxiter=100),
            expectation=AerPauliExpectation(),
            include_custom=True,
            quantum_instance=QuantumInstance(
                backend=backend,
                seed_simulator=algorithm_globals.random_seed,
                seed_transpiler=algorithm_globals.random_seed,
            ),
        )
        calc = GroundStateEigensolver(self.qubit_converter, solver)
        res_qasm = calc.solve(self.electronic_structure_problem)

        hamiltonian = self.electronic_structure_problem.second_q_ops()[
            self.electronic_structure_problem.main_property_name
        ]
        qubit_op = self.qubit_converter.map(hamiltonian)

        ansatz = solver.get_solver(self.electronic_structure_problem, self.qubit_converter).ansatz
        circuit = ansatz.assign_parameters(res_qasm.raw_result.optimal_point)
        mean = calc.evaluate_operators(circuit, qubit_op)

        self.assertAlmostEqual(res_qasm.eigenenergies[0], mean[0].real)

    def _prepare_uccsd_hf(self, qubit_converter):
        initial_state = HartreeFock(self.num_spin_orbitals, self.num_particles, qubit_converter)
        ansatz = UCCSD(
            qubit_converter,
            self.num_particles,
            self.num_spin_orbitals,
            initial_state=initial_state,
        )

        return ansatz

    def test_uccsd_hf(self):
        """uccsd hf test"""
        ansatz = self._prepare_uccsd_hf(self.qubit_converter)

        optimizer = SLSQP(maxiter=100)
        backend = BasicAer.get_backend("statevector_simulator")
        solver = VQE(
            ansatz=ansatz,
            optimizer=optimizer,
            quantum_instance=QuantumInstance(backend=backend),
        )

        gsc = GroundStateEigensolver(self.qubit_converter, solver)

        result = gsc.solve(self.electronic_structure_problem)

        self.assertAlmostEqual(result.total_energies[0], self.reference_energy, places=6)

    @slow_test
    def test_uccsd_hf_qasm(self):
        """uccsd hf test with qasm simulator."""
        qubit_converter = QubitConverter(ParityMapper())
        ansatz = self._prepare_uccsd_hf(qubit_converter)

        backend = BasicAer.get_backend("qasm_simulator")

        optimizer = SPSA(maxiter=200, last_avg=5)
        solver = VQE(
            ansatz=ansatz,
            optimizer=optimizer,
            expectation=PauliExpectation(),
            quantum_instance=QuantumInstance(
                backend=backend,
                seed_simulator=algorithm_globals.random_seed,
                seed_transpiler=algorithm_globals.random_seed,
            ),
        )

        gsc = GroundStateEigensolver(qubit_converter, solver)

        result = gsc.solve(self.electronic_structure_problem)
        self.assertAlmostEqual(result.total_energies[0], -1.138, places=2)

    @slow_test
    @unittest.skipUnless(optionals.HAS_AER, "qiskit-aer is required to run this test")
    def test_uccsd_hf_aer_statevector(self):
        """uccsd hf test with Aer statevector"""

        backend = qiskit.Aer.get_backend("aer_simulator_statevector")

        ansatz = self._prepare_uccsd_hf(self.qubit_converter)

        optimizer = SLSQP(maxiter=100)
        solver = VQE(
            ansatz=ansatz,
            optimizer=optimizer,
            quantum_instance=QuantumInstance(backend=backend),
        )

        gsc = GroundStateEigensolver(self.qubit_converter, solver)

        result = gsc.solve(self.electronic_structure_problem)
        self.assertAlmostEqual(result.total_energies[0], self.reference_energy, places=6)

    @slow_test
    @unittest.skipUnless(optionals.HAS_AER, "qiskit-aer is required to run this test")
    def test_uccsd_hf_aer_qasm(self):
        """uccsd hf test with Aer qasm simulator."""

        backend = qiskit.Aer.get_backend("aer_simulator")

        ansatz = self._prepare_uccsd_hf(self.qubit_converter)

        optimizer = SPSA(maxiter=200, last_avg=5)
        solver = VQE(
            ansatz=ansatz,
            optimizer=optimizer,
            expectation=PauliExpectation(group_paulis=False),
            quantum_instance=QuantumInstance(
                backend=backend,
                seed_simulator=algorithm_globals.random_seed,
                seed_transpiler=algorithm_globals.random_seed,
            ),
        )

        gsc = GroundStateEigensolver(self.qubit_converter, solver)

        result = gsc.solve(self.electronic_structure_problem)
        self.assertAlmostEqual(result.total_energies[0], -1.131, places=2)

    @slow_test
    @unittest.skipUnless(optionals.HAS_AER, "qiskit-aer is required to run this test")
    def test_uccsd_hf_aer_qasm_snapshot(self):
        """uccsd hf test with Aer qasm simulator snapshot."""

        backend = qiskit.Aer.get_backend("aer_simulator")

        ansatz = self._prepare_uccsd_hf(self.qubit_converter)

        optimizer = SPSA(maxiter=200, last_avg=5)
        solver = VQE(
            ansatz=ansatz,
            optimizer=optimizer,
            expectation=AerPauliExpectation(),
            quantum_instance=QuantumInstance(backend=backend),
        )

        gsc = GroundStateEigensolver(self.qubit_converter, solver)

        result = gsc.solve(self.electronic_structure_problem)
        self.assertAlmostEqual(result.total_energies[0], self.reference_energy, places=3)

    def test_freeze_core_z2_symmetry_compatibility(self):
        """Regression test against #192.

        An issue arose when the FreezeCoreTransformer was combined with the automatic Z2Symmetry
        reduction. This regression test ensures that this behavior remains fixed.
        """
        driver = HDF5Driver(
            hdf5_input=self.get_resource_path(
                "LiH_sto3g.hdf5", "transformers/second_quantization/electronic"
            )
        )
        problem = ElectronicStructureProblem(driver, [FreezeCoreTransformer()])
        qubit_converter = QubitConverter(
            ParityMapper(),
            two_qubit_reduction=True,
            z2symmetry_reduction="auto",
        )

        solver = NumPyMinimumEigensolverFactory()
        gsc = GroundStateEigensolver(qubit_converter, solver)

        result = gsc.solve(problem)
        self.assertAlmostEqual(result.total_energies[0], -7.882, places=2)

    def test_total_dipole(self):
        """Regression test against #198.

        An issue with calculating the dipole moment that had division None/float.
        """
        solver = NumPyMinimumEigensolverFactory()
        calc = GroundStateEigensolver(self.qubit_converter, solver)
        res = calc.solve(self.electronic_structure_problem)
        self.assertAlmostEqual(res.total_dipole_moment_in_debye[0], 0.0, places=1)

    def test_print_result(self):
        """Regression test against #198 and general issues with printing results."""
        solver = NumPyMinimumEigensolverFactory()
        calc = GroundStateEigensolver(self.qubit_converter, solver)
        res = calc.solve(self.electronic_structure_problem)
        with contextlib.redirect_stdout(io.StringIO()) as out:
            print(res)
        # do NOT change the below! Lines have been truncated as to not force exact numerical matches
        expected = """\
            === GROUND STATE ENERGY ===

            * Electronic ground state energy (Hartree): -1.857
              - computed part:      -1.857
            ~ Nuclear repulsion energy (Hartree): 0.719
            > Total ground state energy (Hartree): -1.137

            === MEASURED OBSERVABLES ===

              0:  # Particles: 2.000 S: 0.000 S^2: 0.000 M: 0.000

            === DIPOLE MOMENTS ===

            ~ Nuclear dipole moment (a.u.): [0.0  0.0  1.38

              0:
              * Electronic dipole moment (a.u.): [0.0  0.0  -1.38
                - computed part:      [0.0  0.0  -1.38
              > Dipole moment (a.u.): [0.0  0.0  0.0]  Total: 0.
                             (debye): [0.0  0.0  0.0]  Total: 0.
        """
        for truth, expected in zip(out.getvalue().split("\n"), expected.split("\n")):
            assert truth.strip().startswith(expected.strip())

    def test_default_initial_point(self):
        """Test when using the default initial point."""

<<<<<<< HEAD
        solver = VQEUCCFactory(QuantumInstance(BasicAer.get_backend("statevector_simulator")))
        calc = GroundStateEigensolver(self.qubit_converter, solver)
        res = calc.solve(self.electronic_structure_problem)

        self.assertIsNone(solver.initial_point)
        self.assertAlmostEqual(res.total_energies[0], self.reference_energy, places=6)

=======
        solver = VQEUCCFactory(
            quantum_instance=QuantumInstance(BasicAer.get_backend("statevector_simulator"))
        )
        calc = GroundStateEigensolver(self.qubit_converter, solver)
        res = calc.solve(self.electronic_structure_problem)

        np.testing.assert_array_equal(solver.initial_point.to_numpy_array(), [0.0, 0.0, 0.0])
        self.assertAlmostEqual(res.total_energies[0], self.reference_energy, places=6)

    def test_vqe_ucc_factory_with_user_initial_point(self):
        """Test VQEUCCFactory when using it with a user defined initial point."""

        initial_point = np.asarray([1.28074029e-19, 5.92226076e-08, 1.11762559e-01])
        solver = VQEUCCFactory(
            quantum_instance=QuantumInstance(BasicAer.get_backend("statevector_simulator")),
            initial_point=initial_point,
            optimizer=SLSQP(maxiter=1),
        )
        calc = GroundStateEigensolver(self.qubit_converter, solver)
        res = calc.solve(self.electronic_structure_problem)
        np.testing.assert_array_almost_equal(res.raw_result.optimal_point, initial_point)

>>>>>>> 1f270fc2
    def test_vqe_ucc_factory_with_mp2(self):
        """Test when using MP2InitialPoint to generate the initial point."""

        informed_start = MP2InitialPoint()

        solver = VQEUCCFactory(
<<<<<<< HEAD
            QuantumInstance(BasicAer.get_backend("statevector_simulator")),
=======
            quantum_instance=QuantumInstance(BasicAer.get_backend("statevector_simulator")),
>>>>>>> 1f270fc2
            initial_point=informed_start,
        )
        calc = GroundStateEigensolver(self.qubit_converter, solver)
        res = calc.solve(self.electronic_structure_problem)

<<<<<<< HEAD
        np.testing.assert_array_almost_equal(solver.initial_point, [0.0, 0.0, -0.07197145])
=======
        np.testing.assert_array_almost_equal(
            solver.initial_point.to_numpy_array(), [0.0, 0.0, -0.07197145]
        )
>>>>>>> 1f270fc2
        self.assertAlmostEqual(res.total_energies[0], self.reference_energy, places=6)


if __name__ == "__main__":
    unittest.main()<|MERGE_RESOLUTION|>--- conflicted
+++ resolved
@@ -48,11 +48,7 @@
 )
 from qiskit_nature.transformers.second_quantization.electronic import FreezeCoreTransformer
 from qiskit_nature import settings
-<<<<<<< HEAD
-from qiskit_nature.algorithms import MP2InitialPoint
-=======
 from qiskit_nature.algorithms.initial_points import MP2InitialPoint
->>>>>>> 1f270fc2
 
 
 class TestGroundStateEigensolver(QiskitNatureTestCase):
@@ -552,15 +548,6 @@
     def test_default_initial_point(self):
         """Test when using the default initial point."""
 
-<<<<<<< HEAD
-        solver = VQEUCCFactory(QuantumInstance(BasicAer.get_backend("statevector_simulator")))
-        calc = GroundStateEigensolver(self.qubit_converter, solver)
-        res = calc.solve(self.electronic_structure_problem)
-
-        self.assertIsNone(solver.initial_point)
-        self.assertAlmostEqual(res.total_energies[0], self.reference_energy, places=6)
-
-=======
         solver = VQEUCCFactory(
             quantum_instance=QuantumInstance(BasicAer.get_backend("statevector_simulator"))
         )
@@ -583,30 +570,21 @@
         res = calc.solve(self.electronic_structure_problem)
         np.testing.assert_array_almost_equal(res.raw_result.optimal_point, initial_point)
 
->>>>>>> 1f270fc2
     def test_vqe_ucc_factory_with_mp2(self):
         """Test when using MP2InitialPoint to generate the initial point."""
 
         informed_start = MP2InitialPoint()
 
         solver = VQEUCCFactory(
-<<<<<<< HEAD
-            QuantumInstance(BasicAer.get_backend("statevector_simulator")),
-=======
             quantum_instance=QuantumInstance(BasicAer.get_backend("statevector_simulator")),
->>>>>>> 1f270fc2
             initial_point=informed_start,
         )
         calc = GroundStateEigensolver(self.qubit_converter, solver)
         res = calc.solve(self.electronic_structure_problem)
 
-<<<<<<< HEAD
-        np.testing.assert_array_almost_equal(solver.initial_point, [0.0, 0.0, -0.07197145])
-=======
         np.testing.assert_array_almost_equal(
             solver.initial_point.to_numpy_array(), [0.0, 0.0, -0.07197145]
         )
->>>>>>> 1f270fc2
         self.assertAlmostEqual(res.total_energies[0], self.reference_energy, places=6)
 
 
