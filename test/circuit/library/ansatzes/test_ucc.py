# This code is part of Qiskit.
#
# (C) Copyright IBM 2021, 2022.
#
# This code is licensed under the Apache License, Version 2.0. You may
# obtain a copy of this license in the LICENSE.txt file in the root directory
# of this source tree or at http://www.apache.org/licenses/LICENSE-2.0.
#
# Any modifications or derivative works of this code must retain this
# copyright notice, and modified files need to carry a notice indicating
# that they have been altered from the originals.

"""Test the UCC Ansatz."""

from test import QiskitNatureTestCase

from ddt import data, ddt, unpack

from qiskit import transpile
from qiskit_nature import QiskitNatureError
from qiskit_nature.circuit.library import UCC
from qiskit_nature.converters.second_quantization import QubitConverter
from qiskit_nature.mappers.second_quantization import JordanWignerMapper, ParityMapper
from qiskit_nature.operators.second_quantization import FermionicOp


def assert_ucc_like_ansatz(test_case, ansatz, num_spin_orbitals, expected_ops):
    """Assertion utility."""
    excitation_ops = ansatz.excitation_ops()

    test_case.assertEqual(len(excitation_ops), len(expected_ops))
    for op, exp in zip(excitation_ops, expected_ops):
        test_case.assertListEqual(op.to_list(), exp.to_list())

    ansatz._build()
    test_case.assertEqual(ansatz.num_qubits, num_spin_orbitals)


@ddt
class TestUCC(QiskitNatureTestCase):
    """Tests for the UCC Ansatz."""

    # Note: many variations of this class are tested by its sub-classes UCCSD, PUCCD and SUCCD.
    # Thus, the tests here mainly cover edge cases which those classes cannot account for.

    @unpack
    @data(
        (
            "t",
            8,
            (2, 2),
            [
                FermionicOp([("++--+I-I", 1j), ("--++-I+I", 1j)], display_format="dense"),
                FermionicOp([("++--+II-", 1j), ("--++-II+", 1j)], display_format="dense"),
                FermionicOp([("++--I+-I", 1j), ("--++I-+I", 1j)], display_format="dense"),
                FermionicOp([("++--I+I-", 1j), ("--++I-I+", 1j)], display_format="dense"),
                FermionicOp([("+I-I++--", 1j), ("-I+I--++", 1j)], display_format="dense"),
                FermionicOp([("+II-++--", 1j), ("-II+--++", 1j)], display_format="dense"),
                FermionicOp([("I+-I++--", 1j), ("I-+I--++", 1j)], display_format="dense"),
                FermionicOp([("I+I-++--", 1j), ("I-I+--++", 1j)], display_format="dense"),
            ],
        ),
        (
            "t",
            8,
            (2, 1),
            [
                FermionicOp([("++--+-II", 1j), ("--++-+II", 1j)], display_format="dense"),
                FermionicOp([("++--+I-I", 1j), ("--++-I+I", 1j)], display_format="dense"),
                FermionicOp([("++--+II-", 1j), ("--++-II+", 1j)], display_format="dense"),
            ],
        ),
        (
            "q",
            8,
            (2, 2),
            [FermionicOp([("++--++--", 1j), ("--++--++", -1j)], display_format="dense")],
        ),
        # TODO: add more edge cases?
    )
    def test_ucc_ansatz(self, excitations, num_spin_orbitals, num_particles, expect):
        """Tests the UCC Ansatz."""
        converter = QubitConverter(JordanWignerMapper())

        ansatz = UCC(
            qubit_converter=converter,
            num_particles=num_particles,
            num_spin_orbitals=num_spin_orbitals,
            excitations=excitations,
        )

        assert_ucc_like_ansatz(self, ansatz, num_spin_orbitals, expect)

    @unpack
    @data(
        # Excitations not a list of pairs
        (
            8,
            (2, 2),
            [((0, 1, 4), (2, 3, 6), (2, 3, 7))],
        ),
        # Excitation pair has not same length
        (
            8,
            (2, 2),
            [((0, 1, 4), (2, 3, 6, 7))],
        ),
        # Excitation pair with non-unique indices
        (
            8,
            (2, 2),
            [((0, 1, 4), (2, 4, 6))],
        ),
        (
            8,
            (2, 2),
            [((0, 1, 1), (2, 3, 6))],
        ),
    )
    def test_custom_excitations(self, num_spin_orbitals, num_particles, excitations):
        """Tests if an error is raised when the excitations have a wrong format"""
        converter = QubitConverter(JordanWignerMapper())

        # pylint: disable=unused-argument
        def custom_excitations(num_spin_orbitals, num_particles):
            return excitations

        with self.assertRaises(QiskitNatureError):
            ansatz = UCC(
                qubit_converter=converter,
                num_particles=num_particles,
                num_spin_orbitals=num_spin_orbitals,
                excitations=custom_excitations,
            )
            ansatz.excitation_ops()

    def test_transpile_no_parameters(self):
        """Test transpilation without parameters"""

        num_spin_orbitals = 8
        num_particles = (2, 2)
        qubit_converter = QubitConverter(mapper=JordanWignerMapper())

        ansatz = UCC(
            num_spin_orbitals=num_spin_orbitals,
            num_particles=num_particles,
            qubit_converter=qubit_converter,
            excitations="s",
        )

<<<<<<< HEAD
        with self.assertRaises(QiskitNatureError):
            ansatz.excitation_ops()
=======
        ansatz = transpile(ansatz, optimization_level=3)
        self.assertEqual(ansatz.num_qubits, 8)
>>>>>>> 1f270fc2

    def test_build_ucc(self):
        """Test building UCC"""
        ucc = UCC()

        with self.subTest("Check defaulted construction"):
            self.assertIsNone(ucc.num_particles)
            self.assertIsNone(ucc.num_spin_orbitals)
            self.assertIsNone(ucc.excitations)
            self.assertIsNone(ucc.qubit_converter)
            self.assertIsNone(ucc.operators)
<<<<<<< HEAD
=======
            self.assertIsNone(ucc.excitation_list)
>>>>>>> 1f270fc2
            self.assertEqual(ucc.num_qubits, 0)
            with self.assertRaises(ValueError):
                _ = ucc.data

        with self.subTest("Set num particles"):
            ucc.num_particles = (1, 1)
            self.assertEqual(ucc.num_particles, (1, 1))
            self.assertIsNone(ucc.operators)
            with self.assertRaises(ValueError):
                _ = ucc.data

        with self.subTest("Set num spin orbitals"):
            ucc.num_spin_orbitals = 4
            self.assertEqual(ucc.num_spin_orbitals, 4)
            self.assertIsNone(ucc.operators)
            with self.assertRaises(ValueError):
                _ = ucc.data

        with self.subTest("Set excitations"):
            ucc.excitations = "sd"
            self.assertEqual(ucc.excitations, "sd")
            self.assertIsNone(ucc.operators)
            with self.assertRaises(ValueError):
                _ = ucc.data

        with self.subTest("Set qubit converter to complete build"):
            converter = QubitConverter(JordanWignerMapper())
            ucc.qubit_converter = converter
            self.assertEqual(ucc.qubit_converter, converter)
            self.assertIsNotNone(ucc.operators)
            self.assertEqual(len(ucc.operators), 3)
            self.assertEqual(ucc.num_qubits, 4)
            self.assertIsNotNone(ucc.data)

        with self.subTest("Set custom operators"):
            self.assertEqual(len(ucc.operators), 3)
            ucc.operators = ucc.operators[:2]
            self.assertEqual(len(ucc.operators), 2)
            self.assertEqual(ucc.num_qubits, 4)

        with self.subTest("Reset operators back to as per UCC"):
            ucc.operators = None
            self.assertEqual(ucc.num_qubits, 4)
            self.assertIsNotNone(ucc.operators)
            self.assertEqual(len(ucc.operators), 3)

        with self.subTest("Set num particles to include 0"):
            ucc.num_particles = (1, 0)
            self.assertEqual(ucc.num_particles, (1, 0))
            self.assertIsNotNone(ucc.operators)
            self.assertEqual(len(ucc.operators), 1)

        with self.subTest("Change num particles"):
            ucc.num_particles = (1, 1)
            self.assertIsNotNone(ucc.operators)
            self.assertEqual(len(ucc.operators), 3)

        with self.subTest("Change num spin orbitals"):
            ucc.num_spin_orbitals = 6
            self.assertIsNotNone(ucc.operators)
            self.assertEqual(len(ucc.operators), 8)

        with self.subTest("Change excitations"):
            ucc.excitations = "s"
            self.assertIsNotNone(ucc.operators)
            self.assertEqual(len(ucc.operators), 4)

        with self.subTest("Change qubit converter"):
            ucc.qubit_converter = QubitConverter(ParityMapper(), two_qubit_reduction=True)
            # Has not been used to convert so we need to force it to do two qubit reduction
            ucc.qubit_converter.force_match(ucc.num_particles)
            self.assertIsNotNone(ucc.operators)
            self.assertEqual(ucc.num_qubits, 4)<|MERGE_RESOLUTION|>--- conflicted
+++ resolved
@@ -148,13 +148,8 @@
             excitations="s",
         )
 
-<<<<<<< HEAD
-        with self.assertRaises(QiskitNatureError):
-            ansatz.excitation_ops()
-=======
         ansatz = transpile(ansatz, optimization_level=3)
         self.assertEqual(ansatz.num_qubits, 8)
->>>>>>> 1f270fc2
 
     def test_build_ucc(self):
         """Test building UCC"""
@@ -166,10 +161,7 @@
             self.assertIsNone(ucc.excitations)
             self.assertIsNone(ucc.qubit_converter)
             self.assertIsNone(ucc.operators)
-<<<<<<< HEAD
-=======
             self.assertIsNone(ucc.excitation_list)
->>>>>>> 1f270fc2
             self.assertEqual(ucc.num_qubits, 0)
             with self.assertRaises(ValueError):
                 _ = ucc.data
