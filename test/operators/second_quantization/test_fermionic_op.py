# This code is part of Qiskit.
#
# (C) Copyright IBM 2021, 2022.
#
# This code is licensed under the Apache License, Version 2.0. You may
# obtain a copy of this license in the LICENSE.txt file in the root directory
# of this source tree or at http://www.apache.org/licenses/LICENSE-2.0.
#
# Any modifications or derivative works of this code must retain this
# copyright notice, and modified files need to carry a notice indicating
# that they have been altered from the originals.

"""Test for FermionicOp"""

import unittest
import warnings
from functools import lru_cache
from itertools import product
from test import QiskitNatureTestCase

import numpy as np
from ddt import data, ddt, unpack
from scipy.sparse import csc_matrix
from scipy.sparse.linalg import eigs

from qiskit_nature.operators.second_quantization import FermionicOp

from .utils import str2list, str2str, str2tuple


@lru_cache(3)
def dense_labels(length):
    """Generate list of fermion labels with given length."""
    return ["".join(label) for label in product(["I", "+", "-", "N", "E"], repeat=length)]


@lru_cache(3)
def sparse_labels(length, only_plus_minus=False):
    """Generate list of fermion labels with given length."""
    generator = ["+", "-"] if only_plus_minus else ["I", "+", "-", "N", "E"]
    return [
        " ".join(f"{char}_{i}" for i, char in enumerate(label))
        for label in product(generator, repeat=length)
    ]


@ddt
class TestFermionicOp(QiskitNatureTestCase):
    """FermionicOp tests."""

    def assertFermionEqual(self, first: FermionicOp, second: FermionicOp):
        """Fail if two FermionicOps are different.
        Note that this equality check is approximated since the true equality check is costly.
        """
        self.assertSetEqual(
            frozenset(first.to_list()), frozenset(second.to_list(first.display_format))
        )

    @data(
        *product(
            (*dense_labels(1), *dense_labels(2), *dense_labels(3)),
            (str2str, str2tuple, str2list),
        )
    )
    @unpack
    def test_init(self, label, pre_processing):
        """Test __init__"""
        fer_op = FermionicOp(pre_processing(label), display_format="dense")
        self.assertListEqual(fer_op.to_list(), [(label, 1)])
        self.assertFermionEqual(eval(repr(fer_op)), fer_op)  # pylint: disable=eval-used

    @data(
        *product(
            (
                *zip(dense_labels(1), sparse_labels(1)),
                *zip(dense_labels(2), sparse_labels(2)),
                *zip(dense_labels(3), sparse_labels(3)),
            ),
            (str2str, str2tuple, str2list),
        )
    )
    @unpack
    def test_init_sparse_label(self, labels, pre_processing):
        """Test __init__ with sparse label"""
        dense_label, sparse_label = labels
        fer_op = FermionicOp(
            pre_processing(sparse_label), register_length=len(dense_label), display_format="sparse"
        )
        targ = FermionicOp(dense_label, display_format="sparse")
        self.assertFermionEqual(fer_op, targ)

    @data(
        ("INX", None),
        ([("++", 1), ("EF", 1)], None),
    )
    @unpack
    def test_init_invalid_label(self, label, register_length):
        """Test __init__ with invalid label"""
        with self.assertRaises(ValueError):
            FermionicOp(label, register_length=register_length, display_format="dense")

    def test_init_multiterm(self):
        """Test __init__ with multi terms"""
        with self.subTest("Test 1"):
            labels = [("N", 2), ("-", 3.14)]
            self.assertListEqual(FermionicOp(labels, display_format="dense").to_list(), labels)

        with self.subTest("Test 2"):
            labels = [("+-", 1), ("-+", -1)]
            op = FermionicOp(
                [("+_0 -_1", 1.0), ("-_0 +_1", -1.0)], register_length=2, display_format="dense"
            )
            self.assertListEqual(op.to_list(), labels)

    def test_init_multiple_digits(self):
        """Test __init__ for sparse label with multiple digits"""
        actual = FermionicOp(
            [("-_2 +_10", 1 + 2j), ("-_12", 56 + 0j)], register_length=13, display_format="dense"
        )
        desired = [
            ("II-IIIIIII+II", 1 + 2j),
            ("IIIIIIIIIIII-", 56),
        ]
        self.assertListEqual(actual.to_list(), desired)

    @data(str2str, str2tuple, str2list)
    def test_init_empty_str(self, pre_processing):
        """Test __init__ with empty string"""
        actual = FermionicOp(pre_processing(""), register_length=3, display_format="dense")
        desired = FermionicOp("III", display_format="dense")
        self.assertFermionEqual(actual, desired)

    def test_init_from_tuple_label(self):
        """Test __init__ for tuple"""
        desired = [((("-", 2), ("+", 10)), (1 + 2j)), ((("-", 12),), 56)]
        # tuple
        actual = FermionicOp(
            [((("-", 2), ("+", 10)), 1 + 2j), ((("-", 12),), 56)],
            register_length=13,
            display_format="dense",
        )
        self.assertEqual(actual._data, desired)
        # list
        actual = FermionicOp(
            [([("-", 2), ("+", 10)], 1 + 2j), ([("-", 12)], 56)],
            register_length=13,
            display_format="dense",
        )
        self.assertListEqual(actual._data, desired)

    def test_terms(self):
        """Test terms"""
        op = FermionicOp([("+", 1.0), ("N", 2.0), ("-+", 3.0)], display_format="dense")
        expected = {
            ((("+", 0),), 1.0),
            ((("+", 0), ("-", 0)), 2.0),
            ((("-", 0), ("+", 1)), 3.0),
        }
        self.assertEqual(set(op.terms()), expected)

    def test_register_length(self):
        """Test inference of register_length"""
        op = FermionicOp([("+_1", 1.0), ("", 1.0)], display_format="dense")
        self.assertEqual(op.register_length, 2)

    def test_neg(self):
        """Test __neg__"""
        fer_op = -FermionicOp("+N-EII", display_format="dense")
        targ = FermionicOp([("+N-EII", -1)], display_format="dense")
        self.assertFermionEqual(fer_op, targ)

    def test_mul(self):
        """Test __mul__, and __rmul__"""
        with self.subTest("rightmul"):
            fer_op = FermionicOp("+-", display_format="dense") * 2
            targ = FermionicOp([("+-", 2)], display_format="dense")
            self.assertFermionEqual(fer_op, targ)

        with self.subTest("left mul"):
            fer_op = (2 + 1j) * FermionicOp([("+N", 3), ("E-", 1)], display_format="dense")
            targ = FermionicOp([("+N", (6 + 3j)), ("E-", (2 + 1j))], display_format="dense")
            self.assertFermionEqual(fer_op, targ)

    def test_div(self):
        """Test __truediv__"""
        fer_op = FermionicOp([("+N", 3), ("E-", 1)], display_format="dense") / 3
        targ = FermionicOp([("+N", 1.0), ("E-", 1 / 3)], display_format="dense")
        self.assertFermionEqual(fer_op, targ)

    def test_add(self):
        """Test __add__"""
        fer_op = 3 * FermionicOp("+N", display_format="dense") + FermionicOp(
            "E-", display_format="dense"
        )
        targ = FermionicOp([("+N", 3), ("E-", 1)], display_format="dense")
        self.assertFermionEqual(fer_op, targ)

        fer_op = sum(
            FermionicOp(label, display_format="dense") for label in ["NIII", "INII", "IINI", "IIIN"]
        )
        targ = FermionicOp(
            [("NIII", 1), ("INII", 1), ("IINI", 1), ("IIIN", 1)], display_format="dense"
        )
        self.assertFermionEqual(fer_op, targ)

    def test_sub(self):
        """Test __sub__"""
        fer_op = 3 * FermionicOp("++", display_format="dense") - 2 * FermionicOp(
            "--", display_format="dense"
        )
        targ = FermionicOp([("++", 3), ("--", -2)], display_format="dense")
        self.assertFermionEqual(fer_op, targ)

    @data(*product(dense_labels(1), dense_labels(1)))
    @unpack
    def test_matmul(self, label1, label2):
        """Test matrix multiplication"""
        fer_op = FermionicOp(label1, display_format="dense") @ FermionicOp(
            label2, display_format="dense"
        )
        mapping = {
            "II": "I",
            "I+": "+",
            "I-": "-",
            "IN": "N",
            "IE": "E",
            "+I": "+",
            "++": 0,
            "+-": "N",
            "+N": 0,
            "+E": "+",
            "-I": "-",
            "-+": "E",
            "--": 0,
            "-N": "-",
            "-E": 0,
            "NI": "N",
            "N+": "+",
            "N-": 0,
            "NN": "N",
            "NE": 0,
            "EI": "E",
            "E+": 0,
            "E-": "-",
            "EN": 0,
            "EE": "E",
        }
        result = mapping[label1 + label2]
        targ = FermionicOp([(result, 1)] if result != 0 else [("I", 0)], display_format="dense")
        self.assertFermionEqual(fer_op, targ)

    def test_matmul_multi(self):
        """Test matrix multiplication"""
        with self.subTest("single matmul"):
            fer_op = FermionicOp("+-", display_format="dense") @ FermionicOp(
                "-I", display_format="dense"
            )
            targ = FermionicOp([("N-", -1)], display_format="dense")
            self.assertFermionEqual(fer_op, targ)

        with self.subTest("multi matmul"):
            fer_op = FermionicOp("+-", display_format="dense") @ FermionicOp(
                "-I", display_format="dense"
            )
            fer_op = (
                FermionicOp("+N", display_format="dense")
                + FermionicOp("E-", display_format="dense")
            ) @ (
                FermionicOp("II", display_format="dense")
                + FermionicOp("-+", display_format="dense")
            )
            targ = FermionicOp(
                [("+N", 1), ("N+", 1), ("E-", 1), ("-E", -1)], display_format="dense"
            )
            self.assertFermionEqual(fer_op, targ)

    def test_pow(self):
        """Test __pow__"""
        with self.subTest("square trivial"):
            fer_op = FermionicOp([("+N", 3), ("E-", 1)], display_format="dense") ** 2
            targ = FermionicOp([("II", 0)], display_format="dense")
            self.assertFermionEqual(fer_op, targ)

        with self.subTest("square nontrivial"):
            fer_op = FermionicOp([("+N", 3), ("N-", 1)], display_format="dense") ** 2
            targ = FermionicOp([("+-", -3)], display_format="dense")
            self.assertFermionEqual(fer_op, targ)

        with self.subTest("3rd power"):
            fer_op = (3 * FermionicOp("IIII", display_format="dense")) ** 3
            targ = FermionicOp([("IIII", 27)], display_format="dense")
            self.assertFermionEqual(fer_op, targ)

        with self.subTest("0th power"):
            fer_op = FermionicOp([("+N", 3), ("E-", 1)], display_format="dense") ** 0
            targ = FermionicOp([("II", 1)], display_format="dense")
            self.assertFermionEqual(fer_op, targ)

    def test_adjoint(self):
        """Test adjoint method"""
        with self.subTest("adjoint"):
            fer_op = ~FermionicOp([("+N", 3), ("N-", 1), ("--", 2 + 4j)], display_format="dense")
            targ = FermionicOp([("-N", 3), ("N+", 1), ("++", (-2 + 4j))], display_format="dense")
            self.assertFermionEqual(fer_op, targ)

        with self.subTest("adjoint 2"):
            fer_op = FermionicOp([("+-", 1), ("II", 2j)], display_format="dense").adjoint()
            targ = FermionicOp([("-+", -1), ("II", -2j)], display_format="dense")
            self.assertFermionEqual(fer_op, targ)

    def test_reduce(self):
        """Test reduce"""
        with self.subTest("reduce integer"):
            fer_op = (
                FermionicOp("N", display_format="dense")
                + FermionicOp("E", display_format="dense")
                + FermionicOp("N", display_format="dense")
            )
            with self.assertWarns(DeprecationWarning):
                reduced_op = fer_op.reduce()
            targ = FermionicOp([("N", 1), ("I", 1)], display_format="dense")
            self.assertFermionEqual(reduced_op, targ)

        with self.subTest("reduce complex"):
            fer_op = (
                FermionicOp("+", display_format="dense")
                + 1j * FermionicOp("-", display_format="dense")
                + 1j * FermionicOp("+", display_format="dense")
            )
            reduced_op = fer_op.reduce()
            targ = FermionicOp([("+", 1 + 1j), ("-", 1j)], display_format="dense")
            self.assertFermionEqual(reduced_op, targ)

    def test_simplify(self):
        """Test simplify"""
        with self.subTest("simplify integer"):
            fer_op = FermionicOp("N") + FermionicOp("E") + FermionicOp("N")
            simplified_op = fer_op.simplify()
            targ = FermionicOp([("N", 2), ("E", 1)])
            self.assertFermionEqual(simplified_op, targ)

        with self.subTest("simplify complex"):
            fer_op = FermionicOp("+") + 1j * FermionicOp("-") + 1j * FermionicOp("+")
            simplified_op = fer_op.simplify()
            targ = FermionicOp([("+", 1 + 1j), ("-", 1j)])
            self.assertFermionEqual(simplified_op, targ)

        with self.subTest("simplify doesn't reorder"):
            fer_op = FermionicOp("+_1 -_0")
            simplified_op = fer_op.simplify()
<<<<<<< HEAD
            expected = [((("+", 1), ("-", 0)), 1)]
=======
            expected = [((("-", 0), ("+", 1)), -1)]
>>>>>>> 1f270fc2
            self.assertEqual(simplified_op._data, expected)

    def test_hermiticity(self):
        """test is_hermitian"""
        with self.subTest("operator hermitian"):
            # deliberately define test operator with duplicate terms in case .adjoint() simplifies terms
            fer_op = (
                1j * FermionicOp("+-NE", display_format="dense")
                + 1j * FermionicOp("+-NE", display_format="dense")
                + 1j * FermionicOp("-+NE", display_format="dense")
                + 1j * FermionicOp("-+NE", display_format="dense")
                + FermionicOp("+-EN", display_format="dense")
                - FermionicOp("-+EN", display_format="dense")
            )
            self.assertTrue(fer_op.is_hermitian())

        with self.subTest("operator not hermitian"):
            fer_op = (
                1j * FermionicOp("+-NE", display_format="dense")
                + 1j * FermionicOp("+-NE", display_format="dense")
                - 1j * FermionicOp("-+NE", display_format="dense")
                - 1j * FermionicOp("-+NE", display_format="dense")
            )
            self.assertFalse(fer_op.is_hermitian())

    @data(
        *product(
            (
                *sparse_labels(1, True),
                *sparse_labels(2, True),
                *sparse_labels(3, True),
            ),
            (str2str, str2tuple, str2list),
        )
    )
    @unpack
    def test_label_display_mode(self, label, pre_processing):
        """test label_display_mode"""
        fer_op = FermionicOp(pre_processing(label), display_format="dense")

        fer_op.display_format = "sparse"
        self.assertListEqual(fer_op.to_list(), str2list(label))
        fer_op.display_format = "dense"
        self.assertNotEqual(fer_op.to_list(), str2list(label))

    def test_to_matrix(self):
        """Test to_matrix"""
        with self.subTest("identity operator matrix"):
            mat = FermionicOp.one(2).to_matrix(sparse=False)
            targ = np.eye(4)
            self.assertTrue(np.allclose(mat, targ))

        with self.subTest("number operator matrix"):
            mat = FermionicOp("IN").to_matrix(sparse=False)
            targ = np.array([[0, 0, 0, 0], [0, 1, 0, 0], [0, 0, 0, 0], [0, 0, 0, 1]])
            self.assertTrue(np.allclose(mat, targ))

        with self.subTest("emptiness operator matrix"):
            mat = FermionicOp("IE").to_matrix(sparse=False)
            targ = np.array([[1, 0, 0, 0], [0, 0, 0, 0], [0, 0, 1, 0], [0, 0, 0, 0]])
            self.assertTrue(np.allclose(mat, targ))

        with self.subTest("raising operator matrix"):
            mat = FermionicOp("I+").to_matrix(sparse=False)
            targ = np.array([[0, 0, 0, 0], [1, 0, 0, 0], [0, 0, 0, 0], [0, 0, -1, 0]])
            self.assertTrue(np.allclose(mat, targ))

        with self.subTest("lowering operator matrix"):
            mat = FermionicOp("I-").to_matrix(sparse=False)
            targ = np.array([[0, 1, 0, 0], [0, 0, 0, 0], [0, 0, 0, -1], [0, 0, 0, 0]])
            self.assertTrue(np.allclose(mat, targ))

        with self.subTest("nontrivial sparse matrix"):
            mat = FermionicOp([("ENI+", 3j), ("-N+-", -2)]).to_matrix()
            targ = csc_matrix(([-3j, 3j, -2], ([5, 7, 6], [4, 6, 13])), shape=(16, 16))
            self.assertTrue((mat != targ).nnz == 0)

        with self.subTest("Test Hydrogen spectrum"):
            h2_labels = [
                ("+_0 -_1 +_2 -_3", (0.18093120148374142)),
                ("+_0 -_1 -_2 +_3", (-0.18093120148374134)),
                ("-_0 +_1 +_2 -_3", (-0.18093120148374134)),
                ("-_0 +_1 -_2 +_3", (0.18093120148374128)),
                ("+_3 -_3", (-0.4718960038869427)),
                ("+_2 -_2", (-1.2563391028292563)),
                ("+_2 -_2 +_3 -_3", (0.48365053378098793)),
                ("+_1 -_1", (-0.4718960038869427)),
                ("+_1 -_1 +_3 -_3", (0.6985737398458793)),
                ("+_1 -_1 +_2 -_2", (0.6645817352647293)),
                ("+_0 -_0", (-1.2563391028292563)),
                ("+_0 -_0 +_3 -_3", (0.6645817352647293)),
                ("+_0 -_0 +_2 -_2", (0.6757101625347564)),
                ("+_0 -_0 +_1 -_1", (0.48365053378098793)),
            ]
            h2_matrix = FermionicOp(h2_labels, register_length=4).to_matrix()
            evals, evecs = eigs(h2_matrix)
            self.assertTrue(np.isclose(np.min(evals), -1.8572750))
            # make sure the ground state has support only in the 2-particle subspace
            groundstate = evecs[:, np.argmin(evals)]
            for idx in np.where(~np.isclose(groundstate, 0))[0]:
                binary = f"{idx:0{4}b}"
                self.assertEqual(binary.count("1"), 2)

    def test_normal_order(self):
        """test normal_order method"""
        with self.subTest("Test for creation operator"):
            with warnings.catch_warnings():
                warnings.filterwarnings("ignore", category=UserWarning)
                orig = FermionicOp("+")
            with self.assertWarns(DeprecationWarning):
                fer_op = orig.to_normal_order()
            targ = FermionicOp("+_0", display_format="sparse")
            self.assertFermionEqual(fer_op, targ)
            self.assertEqual(orig.display_format, "sparse")

        with self.subTest("Test for annihilation operator"):
            with warnings.catch_warnings():
                warnings.filterwarnings("ignore", category=UserWarning)
                orig = FermionicOp("-")
            fer_op = orig.to_normal_order()
            targ = FermionicOp("-_0", display_format="sparse")
            self.assertFermionEqual(fer_op, targ)
            self.assertEqual(orig.display_format, "sparse")

        with self.subTest("Test for number operator"):
            with warnings.catch_warnings():
                warnings.filterwarnings("ignore", category=UserWarning)
                orig = FermionicOp("N")
            fer_op = orig.to_normal_order()
            targ = FermionicOp("+_0 -_0", display_format="sparse")
            self.assertFermionEqual(fer_op, targ)
            self.assertEqual(orig.display_format, "sparse")

        with self.subTest("Test for empty operator"):
            with warnings.catch_warnings():
                warnings.filterwarnings("ignore", category=UserWarning)
                orig = FermionicOp("E")
            fer_op = orig.to_normal_order()
            targ = FermionicOp([("", 1), ("+_0 -_0", -1)], display_format="sparse")
            self.assertFermionEqual(fer_op, targ)
            self.assertEqual(orig.display_format, "sparse")

        with self.subTest("Test for multiple operators 1"):
            with warnings.catch_warnings():
                warnings.filterwarnings("ignore", category=UserWarning)
                orig = FermionicOp("-+")
            fer_op = orig.to_normal_order()
            targ = FermionicOp([("+_1 -_0", -1)], display_format="sparse")
            self.assertFermionEqual(fer_op, targ)
            self.assertEqual(orig.display_format, "sparse")

        with self.subTest("Test for multiple operators 2"):
            with warnings.catch_warnings():
                warnings.filterwarnings("ignore", category=UserWarning)
                orig = 3 * FermionicOp("E+-")
            fer_op = orig.to_normal_order()
            targ = FermionicOp([("+_1 -_2", 3), ("+_0 +_1 -_0 -_2", 3)], display_format="sparse")
            self.assertFermionEqual(fer_op, targ)
            self.assertEqual(orig.display_format, "sparse")

    def test_normal_ordered(self):
        """test normal_ordered method"""
        with self.subTest("Test for creation operator"):
            with warnings.catch_warnings():
                warnings.filterwarnings("ignore", category=UserWarning)
                orig = FermionicOp("+")
            fer_op = orig.normal_ordered()
            targ = FermionicOp("+_0", display_format="sparse")
            self.assertFermionEqual(fer_op, targ)
            self.assertEqual(orig.display_format, "sparse")

        with self.subTest("Test for annihilation operator"):
            with warnings.catch_warnings():
                warnings.filterwarnings("ignore", category=UserWarning)
                orig = FermionicOp("-")
            fer_op = orig.normal_ordered()
            targ = FermionicOp("-_0", display_format="sparse")
            self.assertFermionEqual(fer_op, targ)
            self.assertEqual(orig.display_format, "sparse")

        with self.subTest("Test for number operator"):
            with warnings.catch_warnings():
                warnings.filterwarnings("ignore", category=UserWarning)
                orig = FermionicOp("N")
            fer_op = orig.normal_ordered()
            targ = FermionicOp("+_0 -_0", display_format="sparse")
            self.assertFermionEqual(fer_op, targ)
            self.assertEqual(orig.display_format, "sparse")

        with self.subTest("Test for empty operator"):
            with warnings.catch_warnings():
                warnings.filterwarnings("ignore", category=UserWarning)
                orig = FermionicOp("E")
            fer_op = orig.normal_ordered()
            targ = FermionicOp([("", 1), ("+_0 -_0", -1)], display_format="sparse")
            self.assertFermionEqual(fer_op, targ)
            self.assertEqual(orig.display_format, "sparse")

        with self.subTest("Test for multiple operators 1"):
            with warnings.catch_warnings():
                warnings.filterwarnings("ignore", category=UserWarning)
                orig = FermionicOp("-+")
            fer_op = orig.normal_ordered()
            targ = FermionicOp([("-_0 +_1", 1)], display_format="sparse")
            self.assertFermionEqual(fer_op, targ)
            self.assertEqual(orig.display_format, "sparse")

        with self.subTest("Test for multiple operators 2"):
            with warnings.catch_warnings():
                warnings.filterwarnings("ignore", category=UserWarning)
                orig = 3 * FermionicOp("E+-")
            fer_op = orig.normal_ordered()
            targ = FermionicOp([("+_1 -_2", 3), ("+_0 -_0 +_1 -_2", -3)], display_format="sparse")
            self.assertFermionEqual(fer_op, targ)
            self.assertEqual(orig.display_format, "sparse")

        with self.subTest("Test normal ordering simplifies"):
            with warnings.catch_warnings():
                warnings.filterwarnings("ignore", category=UserWarning)
                orig = FermionicOp([("-_1 +_2", 3), ("+_2 -_1", -3)], display_format="sparse")
            fer_op = orig.normal_ordered()
            expected = [((("-", 1), ("+", 2)), 6)]
            self.assertEqual(fer_op._data, expected)

    def test_normal_ordered(self):
        """test normal_ordered method"""
        with self.subTest("Test for creation operator"):
            with warnings.catch_warnings():
                warnings.filterwarnings("ignore", category=UserWarning)
                orig = FermionicOp("+")
            fer_op = orig.normal_ordered()
            targ = FermionicOp("+_0", display_format="sparse")
            self.assertFermionEqual(fer_op, targ)
            self.assertEqual(orig.display_format, "dense")

        with self.subTest("Test for annihilation operator"):
            with warnings.catch_warnings():
                warnings.filterwarnings("ignore", category=UserWarning)
                orig = FermionicOp("-")
            fer_op = orig.normal_ordered()
            targ = FermionicOp("-_0", display_format="sparse")
            self.assertFermionEqual(fer_op, targ)
            self.assertEqual(orig.display_format, "dense")

        with self.subTest("Test for number operator"):
            with warnings.catch_warnings():
                warnings.filterwarnings("ignore", category=UserWarning)
                orig = FermionicOp("N")
            fer_op = orig.normal_ordered()
            targ = FermionicOp("+_0 -_0", display_format="sparse")
            self.assertFermionEqual(fer_op, targ)
            self.assertEqual(orig.display_format, "dense")

        with self.subTest("Test for empty operator"):
            with warnings.catch_warnings():
                warnings.filterwarnings("ignore", category=UserWarning)
                orig = FermionicOp("E")
            fer_op = orig.normal_ordered()
            targ = FermionicOp([("", 1), ("+_0 -_0", -1)], display_format="sparse")
            self.assertFermionEqual(fer_op, targ)
            self.assertEqual(orig.display_format, "dense")

        with self.subTest("Test for multiple operators 1"):
            with warnings.catch_warnings():
                warnings.filterwarnings("ignore", category=UserWarning)
                orig = FermionicOp("-+")
            fer_op = orig.normal_ordered()
            targ = FermionicOp([("+_1 -_0", -1)], display_format="sparse")
            self.assertFermionEqual(fer_op, targ)
            self.assertEqual(orig.display_format, "dense")

        with self.subTest("Test for multiple operators 2"):
            with warnings.catch_warnings():
                warnings.filterwarnings("ignore", category=UserWarning)
                orig = 3 * FermionicOp("E+-")
            fer_op = orig.normal_ordered()
            targ = FermionicOp([("+_1 -_2", 3), ("+_0 +_1 -_0 -_2", 3)], display_format="sparse")
            self.assertFermionEqual(fer_op, targ)
            self.assertEqual(orig.display_format, "dense")

        with self.subTest("Test normal ordering simplifies"):
            with warnings.catch_warnings():
                warnings.filterwarnings("ignore", category=UserWarning)
                orig = FermionicOp([("-_1 +_2", 3), ("+_2 -_1", -3)], display_format="sparse")
            fer_op = orig.normal_ordered()
            expected = [((("+", 2), ("-", 1)), -6)]
            self.assertEqual(fer_op._data, expected)


if __name__ == "__main__":
    unittest.main()<|MERGE_RESOLUTION|>--- conflicted
+++ resolved
@@ -348,11 +348,7 @@
         with self.subTest("simplify doesn't reorder"):
             fer_op = FermionicOp("+_1 -_0")
             simplified_op = fer_op.simplify()
-<<<<<<< HEAD
-            expected = [((("+", 1), ("-", 0)), 1)]
-=======
             expected = [((("-", 0), ("+", 1)), -1)]
->>>>>>> 1f270fc2
             self.assertEqual(simplified_op._data, expected)
 
     def test_hermiticity(self):
@@ -577,70 +573,6 @@
             expected = [((("-", 1), ("+", 2)), 6)]
             self.assertEqual(fer_op._data, expected)
 
-    def test_normal_ordered(self):
-        """test normal_ordered method"""
-        with self.subTest("Test for creation operator"):
-            with warnings.catch_warnings():
-                warnings.filterwarnings("ignore", category=UserWarning)
-                orig = FermionicOp("+")
-            fer_op = orig.normal_ordered()
-            targ = FermionicOp("+_0", display_format="sparse")
-            self.assertFermionEqual(fer_op, targ)
-            self.assertEqual(orig.display_format, "dense")
-
-        with self.subTest("Test for annihilation operator"):
-            with warnings.catch_warnings():
-                warnings.filterwarnings("ignore", category=UserWarning)
-                orig = FermionicOp("-")
-            fer_op = orig.normal_ordered()
-            targ = FermionicOp("-_0", display_format="sparse")
-            self.assertFermionEqual(fer_op, targ)
-            self.assertEqual(orig.display_format, "dense")
-
-        with self.subTest("Test for number operator"):
-            with warnings.catch_warnings():
-                warnings.filterwarnings("ignore", category=UserWarning)
-                orig = FermionicOp("N")
-            fer_op = orig.normal_ordered()
-            targ = FermionicOp("+_0 -_0", display_format="sparse")
-            self.assertFermionEqual(fer_op, targ)
-            self.assertEqual(orig.display_format, "dense")
-
-        with self.subTest("Test for empty operator"):
-            with warnings.catch_warnings():
-                warnings.filterwarnings("ignore", category=UserWarning)
-                orig = FermionicOp("E")
-            fer_op = orig.normal_ordered()
-            targ = FermionicOp([("", 1), ("+_0 -_0", -1)], display_format="sparse")
-            self.assertFermionEqual(fer_op, targ)
-            self.assertEqual(orig.display_format, "dense")
-
-        with self.subTest("Test for multiple operators 1"):
-            with warnings.catch_warnings():
-                warnings.filterwarnings("ignore", category=UserWarning)
-                orig = FermionicOp("-+")
-            fer_op = orig.normal_ordered()
-            targ = FermionicOp([("+_1 -_0", -1)], display_format="sparse")
-            self.assertFermionEqual(fer_op, targ)
-            self.assertEqual(orig.display_format, "dense")
-
-        with self.subTest("Test for multiple operators 2"):
-            with warnings.catch_warnings():
-                warnings.filterwarnings("ignore", category=UserWarning)
-                orig = 3 * FermionicOp("E+-")
-            fer_op = orig.normal_ordered()
-            targ = FermionicOp([("+_1 -_2", 3), ("+_0 +_1 -_0 -_2", 3)], display_format="sparse")
-            self.assertFermionEqual(fer_op, targ)
-            self.assertEqual(orig.display_format, "dense")
-
-        with self.subTest("Test normal ordering simplifies"):
-            with warnings.catch_warnings():
-                warnings.filterwarnings("ignore", category=UserWarning)
-                orig = FermionicOp([("-_1 +_2", 3), ("+_2 -_1", -3)], display_format="sparse")
-            fer_op = orig.normal_ordered()
-            expected = [((("+", 2), ("-", 1)), -6)]
-            self.assertEqual(fer_op._data, expected)
-
 
 if __name__ == "__main__":
     unittest.main()