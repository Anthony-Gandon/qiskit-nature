# This code is part of Qiskit.
#
# (C) Copyright IBM 2021, 2022.
#
# This code is licensed under the Apache License, Version 2.0. You may
# obtain a copy of this license in the LICENSE.txt file in the root directory
# of this source tree or at http://www.apache.org/licenses/LICENSE-2.0.
#
# Any modifications or derivative works of this code must retain this
# copyright notice, and modified files need to carry a notice indicating
# that they have been altered from the originals.

""" The Unitary Vibrational Coupled-Cluster Ansatz. """
<<<<<<< HEAD
=======

from __future__ import annotations
>>>>>>> 1f270fc2

import logging
from functools import partial
from typing import Callable, Sequence

from qiskit.circuit import QuantumCircuit
from qiskit.circuit.library import EvolvedOperatorAnsatz
from qiskit.opflow import PauliTrotterEvolution

from qiskit_nature import QiskitNatureError
from qiskit_nature.converters.second_quantization import QubitConverter
from qiskit_nature.operators.second_quantization import SecondQuantizedOp, VibrationalOp

from .utils.vibration_excitation_generator import generate_vibration_excitations

logger = logging.getLogger(__name__)


class UVCC(EvolvedOperatorAnsatz):
    """
    This trial wavefunction is a Unitary Vibrational Coupled-Cluster ansatz.

    For more information, see Ollitrault Pauline J., Chemical science 11 (2020): 6842-6855.
    """

    EXCITATION_TYPE = {
        "s": 1,
        "d": 2,
        "t": 3,
        "q": 4,
    }

    def __init__(
        self,
        qubit_converter: QubitConverter | None = None,
        num_modals: list[int] | None = None,
        excitations: str
        | int
        | list[int]
        | Callable[
            [int, tuple[int, int]],
            list[tuple[tuple[int, ...], tuple[int, ...]]],
        ]
        | None = None,
        reps: int = 1,
        initial_state: QuantumCircuit | None = None,
    ):
        """

        Args:
            qubit_converter: the QubitConverter instance which takes care of mapping a
                :class:`~.SecondQuantizedOp` to a :class:`PauliSumOp` as well as performing all
                configured symmetry reductions on it.
            num_modals: Is a list defining the number of modals per mode. E.g. for a 3 modes system
                with 4 modals per mode num_modals = [4,4,4]
            excitations: this can be any of the following types:

                :`str`: which contains the types of excitations. Allowed characters are
                    + `s` for singles
                    + `d` for doubles
                    + `t` for triples
                    + `q` for quadruples
                :`int`: a single, positive integer which denotes the number of excitations
                    (1 == `s`, etc.)
                :`list[int]`: a list of positive integers generalizing the above
                :`Callable`: a function which is used to generate the excitations.
                    The callable must take the __keyword__ argument `num_modals` `num_particles`
                    (with identical types to those explained above) and must return a
                    `list[tuple[tuple[int, ...], tuple[int, ...]]]`. For more information on how to
                    write such a callable refer to the default method
                    :meth:`~qiskit_nature.circuit.library.ansatzes.utils.generate_vibration_excitations`.
            reps: number of repetitions of basic module
            initial_state: A `QuantumCircuit` object to prepend to the circuit.
        """
        self._qubit_converter = qubit_converter
        self._num_modals = num_modals
        self._excitations = excitations

        super().__init__(reps=reps, evolution=PauliTrotterEvolution(), initial_state=initial_state)

        # To give read access to the actual excitation list that UVCC is using.
        self._excitation_list: list[tuple[tuple[int, ...], tuple[int, ...]]] | None = None

        # We cache these, because the generation may be quite expensive (depending on the generator)
        # and the user may want quick access to inspect these. Also, it speeds up testing for the
        # same reason!
<<<<<<< HEAD
        self._excitation_ops: Optional[List[SecondQuantizedOp]] = None
=======
        self._excitation_ops: list[SecondQuantizedOp] | None = None

        # Our parent, EvolvedOperatorAnsatz, sets qregs when it knows the
        # number of qubits, which it gets from the operators. Getting the
        # operators here will build them if configuration already allows.
        # This will allow the circuit to be fully built/valid when it's
        # possible at this stage.
        _ = self.operators
>>>>>>> 1f270fc2

    @property
    def qubit_converter(self) -> QubitConverter | None:
        """The qubit operator converter."""
        return self._qubit_converter

    @qubit_converter.setter
    def qubit_converter(self, conv: QubitConverter) -> None:
        """Sets the qubit operator converter."""
        self._operators = None
        self._invalidate()
        self._qubit_converter = conv

    @property
    def num_modals(self) -> list[int] | None:
        """The number of modals."""
        return self._num_modals

    @num_modals.setter
    def num_modals(self, num_modals: list[int]) -> None:
        """Sets the number of modals."""
        self._operators = None
        self._invalidate()
        self._num_modals = num_modals

    @property
    def excitations(self) -> str | int | list[int] | Callable | None:
        """The excitations."""
        return self._excitations

    @excitations.setter
    def excitations(self, exc: str | int | list[int] | Callable) -> None:
        """Sets the excitations."""
        self._operators = None
        self._invalidate()
        self._excitations = exc

<<<<<<< HEAD
=======
    @property
    def excitation_list(self) -> list[tuple[tuple[int, ...], tuple[int, ...]]] | None:
        """The excitation list that UVCC is using."""
        if self._excitation_list is None:
            # If the excitation_list is None build it out alongside the operators if the ucc config
            # checks out ok, otherwise it will be left as None to be built at some later time.
            _ = self.operators
        return self._excitation_list

>>>>>>> 1f270fc2
    @EvolvedOperatorAnsatz.operators.getter
    def operators(self):  # pylint: disable=invalid-overridden-method
        """The operators that are evolved in this circuit.

        Returns:
            list: The operators to be evolved contained in this ansatz or
                  None if the configuration is not complete
        """
        # Overriding the getter to build the operators on demand when they are
        # requested, if they are still set to None.
        operators = super(UVCC, self.__class__).operators.__get__(self)

        if operators is None or operators == [None]:
            # If the operators are None build them out if the uvcc config checks out ok, otherwise
            # they will be left as None to be built at some later time.
            if self._check_uvcc_configuration(raise_on_failure=False):
                # The qubit operators are cached by `EvolvedOperatorAnsatz` class. We only generate
<<<<<<< HEAD
                # them from the `SecondQuantizedOp`s produced by the generators, if they're not already
                # present.
=======
                # them from the `SecondQuantizedOp`s produced by the generators, if they're not
                # already present. This behavior also enables the adaptive usage of the `UVCC` class
                # by algorithms such as `AdaptVQE`.
>>>>>>> 1f270fc2
                excitation_ops = self.excitation_ops()

                logger.debug("Converting SecondQuantizedOps into PauliSumOps...")
                # Convert operators according to saved state in converter from the conversion of the
                # main operator since these need to be compatible. If Z2 Symmetry tapering was done
<<<<<<< HEAD
                # it may be that one or more excitation operators do not commute with the
                # symmetry. Normally the converted operators are maintained at the same index by
                # the converter inserting None as the result if an operator did not commute. Here
                # we are not interested in that just getting the valid set of operators so that
                # behavior is suppressed.
                self.operators = self.qubit_converter.convert_match(
                    excitation_ops, suppress_none=True
                )
=======
                # it may be that one or more excitation operators do not commute with the symmetry.
                # The converted operators are maintained at the same index by the converter
                # inserting ``None`` as the result if an operator did not commute. To ensure that
                # the ``excitation_list`` is transformed identically to the operators, we retain
                # ``None`` for non-commuting operators in order to manually remove them in unison.
                operators = self.qubit_converter.convert_match(excitation_ops, suppress_none=False)
                valid_operators, valid_excitations = [], []
                for op, ex in zip(operators, self._excitation_list):
                    if op is not None:
                        valid_operators.append(op)
                        valid_excitations.append(ex)

                self._excitation_list = valid_excitations
                self.operators = valid_operators
>>>>>>> 1f270fc2

        return super(UVCC, self.__class__).operators.__get__(self)

    def _invalidate(self):
        self._excitation_ops = None
        super()._invalidate()

    def _check_configuration(self, raise_on_failure: bool = True) -> bool:
        # Check our local config is valid first. The super class will check the
        # operators by getting them, and if we detect they are still None they
        # will be built so that its valid check will end up passing in that regard.
        if not self._check_uvcc_configuration(raise_on_failure):
            return False

        return super()._check_configuration(raise_on_failure)

    def _check_uvcc_configuration(self, raise_on_failure: bool = True) -> bool:
        # Check the local config, separated out that it can be checked via build
        # or ahead of building operators to make sure everything needed is present.
        if self.num_modals is None:
            if raise_on_failure:
                raise ValueError("The number of modals cannot be 'None`.")
            return False

        if any(b < 0 for b in self.num_modals):
            if raise_on_failure:
                raise ValueError(
                    "The number of modals cannot contain negative values but is ",
                    self.num_modals,
                )
            return False

        if self.excitations is None:
            if raise_on_failure:
                raise ValueError("The excitations cannot be `None`.")
            return False

        if self.qubit_converter is None:
            if raise_on_failure:
                raise ValueError("The qubit_converter cannot be `None`.")
            return False

        return True

<<<<<<< HEAD
    def excitation_ops(self) -> List[SecondQuantizedOp]:
=======
    def excitation_ops(self) -> list[SecondQuantizedOp]:
>>>>>>> 1f270fc2
        """Parses the excitations and generates the list of operators.

        Raises:
            QiskitNatureError: if invalid excitations are specified.

        Returns:
            The list of generated excitation operators.
        """
        if self._excitation_ops is not None:
            return self._excitation_ops

        excitation_list = self._get_excitation_list()

        logger.debug("Converting excitations into SecondQuantizedOps...")
        excitation_ops = self._build_vibration_excitation_ops(excitation_list)

        self._excitation_list = excitation_list
        self._excitation_ops = excitation_ops
        return excitation_ops

    def _get_excitation_list(self) -> list[tuple[tuple[int, ...], tuple[int, ...]]]:
        generators = self._get_excitation_generators()

        logger.debug("Generating excitation list...")
        excitations = []
        for gen in generators:
            excitations.extend(
                gen(
                    num_modals=self.num_modals,
                )
            )

        return excitations

    def _get_excitation_generators(self) -> list[Callable]:
        logger.debug("Gathering excitation generators...")
        generators: list[Callable] = []

        if isinstance(self.excitations, str):
            for exc in self.excitations:
                generators.append(
                    partial(
                        generate_vibration_excitations,
                        num_excitations=self.EXCITATION_TYPE[exc],
                    )
                )
        elif isinstance(self.excitations, int):
            generators.append(
                partial(
                    generate_vibration_excitations,
                    num_excitations=self.excitations,
                )
            )
        elif isinstance(self.excitations, list):
            for exc in self.excitations:  # type: ignore
                generators.append(
                    partial(
                        generate_vibration_excitations,
                        num_excitations=exc,
                    )
                )
        elif callable(self.excitations):
            generators = [self.excitations]
        else:
            raise QiskitNatureError(f"Invalid excitation configuration: {self.excitations}")

        return generators

    def _build_vibration_excitation_ops(self, excitations: Sequence) -> list[VibrationalOp]:
        """Builds all possible excitation operators with the given number of excitations for the
        specified number of particles distributed in the number of orbitals.

        Args:
            excitations: the list of excitations.

        Returns:
            The list of excitation operators in the second quantized formalism.
        """
        operators = []

        sum_modes = sum(self.num_modals)

        for exc in excitations:
            label = ["I"] * sum_modes
            for occ in exc[0]:
                label[occ] = "+"
            for unocc in exc[1]:
                label[unocc] = "-"
            op = VibrationalOp("".join(label), len(self.num_modals), self.num_modals)
            op -= op.adjoint()
            # we need to account for an additional imaginary phase in the exponent (see also
            # `PauliTrotterEvolution.convert`)
            op *= 1j  # type: ignore
            operators.append(op)

        return operators<|MERGE_RESOLUTION|>--- conflicted
+++ resolved
@@ -11,11 +11,8 @@
 # that they have been altered from the originals.
 
 """ The Unitary Vibrational Coupled-Cluster Ansatz. """
-<<<<<<< HEAD
-=======
 
 from __future__ import annotations
->>>>>>> 1f270fc2
 
 import logging
 from functools import partial
@@ -102,9 +99,6 @@
         # We cache these, because the generation may be quite expensive (depending on the generator)
         # and the user may want quick access to inspect these. Also, it speeds up testing for the
         # same reason!
-<<<<<<< HEAD
-        self._excitation_ops: Optional[List[SecondQuantizedOp]] = None
-=======
         self._excitation_ops: list[SecondQuantizedOp] | None = None
 
         # Our parent, EvolvedOperatorAnsatz, sets qregs when it knows the
@@ -113,7 +107,6 @@
         # This will allow the circuit to be fully built/valid when it's
         # possible at this stage.
         _ = self.operators
->>>>>>> 1f270fc2
 
     @property
     def qubit_converter(self) -> QubitConverter | None:
@@ -151,8 +144,6 @@
         self._invalidate()
         self._excitations = exc
 
-<<<<<<< HEAD
-=======
     @property
     def excitation_list(self) -> list[tuple[tuple[int, ...], tuple[int, ...]]] | None:
         """The excitation list that UVCC is using."""
@@ -162,7 +153,6 @@
             _ = self.operators
         return self._excitation_list
 
->>>>>>> 1f270fc2
     @EvolvedOperatorAnsatz.operators.getter
     def operators(self):  # pylint: disable=invalid-overridden-method
         """The operators that are evolved in this circuit.
@@ -180,29 +170,14 @@
             # they will be left as None to be built at some later time.
             if self._check_uvcc_configuration(raise_on_failure=False):
                 # The qubit operators are cached by `EvolvedOperatorAnsatz` class. We only generate
-<<<<<<< HEAD
-                # them from the `SecondQuantizedOp`s produced by the generators, if they're not already
-                # present.
-=======
                 # them from the `SecondQuantizedOp`s produced by the generators, if they're not
                 # already present. This behavior also enables the adaptive usage of the `UVCC` class
                 # by algorithms such as `AdaptVQE`.
->>>>>>> 1f270fc2
                 excitation_ops = self.excitation_ops()
 
                 logger.debug("Converting SecondQuantizedOps into PauliSumOps...")
                 # Convert operators according to saved state in converter from the conversion of the
                 # main operator since these need to be compatible. If Z2 Symmetry tapering was done
-<<<<<<< HEAD
-                # it may be that one or more excitation operators do not commute with the
-                # symmetry. Normally the converted operators are maintained at the same index by
-                # the converter inserting None as the result if an operator did not commute. Here
-                # we are not interested in that just getting the valid set of operators so that
-                # behavior is suppressed.
-                self.operators = self.qubit_converter.convert_match(
-                    excitation_ops, suppress_none=True
-                )
-=======
                 # it may be that one or more excitation operators do not commute with the symmetry.
                 # The converted operators are maintained at the same index by the converter
                 # inserting ``None`` as the result if an operator did not commute. To ensure that
@@ -217,7 +192,6 @@
 
                 self._excitation_list = valid_excitations
                 self.operators = valid_operators
->>>>>>> 1f270fc2
 
         return super(UVCC, self.__class__).operators.__get__(self)
 
@@ -262,11 +236,7 @@
 
         return True
 
-<<<<<<< HEAD
-    def excitation_ops(self) -> List[SecondQuantizedOp]:
-=======
     def excitation_ops(self) -> list[SecondQuantizedOp]:
->>>>>>> 1f270fc2
         """Parses the excitations and generates the list of operators.
 
         Raises:
