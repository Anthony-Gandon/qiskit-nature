--- conflicted
+++ resolved
@@ -148,15 +148,6 @@
         """
         self._problem = problem
         self._driver = problem.driver
-<<<<<<< HEAD
-        # We have to force the creation of the solver so that we work on the same solver
-        # instance before and after _gss.solve
-        self._gss.get_qubit_operators(problem, None)
-        if isinstance(self._gss.solver, VariationalAlgorithm):  # type: ignore
-            # Save initial point passed to min_eigensolver;
-            # this will be used when NOT bootstrapping
-            self._initial_point = self._gss.solver.initial_point  # type: ignore
-=======
         self._aux_operators = aux_operators
         # We have to force the creation of the solver so that we work on the same solver
         # instance before and after `_state_solver.solve`.
@@ -169,7 +160,6 @@
             # Save initial point passed to min_eigensolver;
             # this will be used when NOT bootstrapping
             self._initial_point = self._state_solver.solver.initial_point
->>>>>>> 1f270fc2
 
         if not isinstance(
             self._driver, (ElectronicStructureMoleculeDriver, VibrationalStructureMoleculeDriver)
