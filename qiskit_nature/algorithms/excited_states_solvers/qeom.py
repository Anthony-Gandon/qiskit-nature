# This code is part of Qiskit.
#
# (C) Copyright IBM 2020, 2022.
#
# This code is licensed under the Apache License, Version 2.0. You may
# obtain a copy of this license in the LICENSE.txt file in the root directory
# of this source tree or at http://www.apache.org/licenses/LICENSE-2.0.
#
# Any modifications or derivative works of this code must retain this
# copyright notice, and modified files need to carry a notice indicating
# that they have been altered from the originals.

"""The calculation of excited states via the qEOM algorithm"""

from typing import List, Union, Optional, Tuple, Dict
import itertools
import logging
import sys

import numpy as np
from scipy import linalg
from qiskit.tools import parallel_map
from qiskit.tools.events import TextProgressBar
from qiskit.utils import algorithm_globals
from qiskit.algorithms import EigensolverResult

from qiskit.opflow import Z2Symmetries, commutator, double_commutator, PauliSumOp, StateFn
from qiskit.quantum_info import Pauli
from qiskit.opflow import PauliOp

from qiskit.algorithms import eval_observables

from qiskit_nature.converters.second_quantization.utils import ListOrDict
from qiskit_nature import ListOrDictType
from qiskit_nature.operators.second_quantization import SecondQuantizedOp
from qiskit_nature.problems.second_quantization import BaseProblem
from qiskit_nature.results import EigenstateResult
from .excited_states_solver import ExcitedStatesSolver
from ..ground_state_solvers import GroundStateSolver

logger = logging.getLogger(__name__)


class QEOM(ExcitedStatesSolver):
    """The calculation of excited states via the qEOM algorithm"""

    def __init__(
        self,
        ground_state_solver: GroundStateSolver,
        excitations: Union[str, List[List[int]]] = "sd",
    ) -> None:
        """
        Args:
            ground_state_solver: a GroundStateSolver object. The qEOM algorithm
                will use this ground state to compute the EOM matrix elements
            excitations: The excitations to be included in the eom pseudo-eigenvalue problem.
                If a string ('s', 'd' or 'sd') then all excitations of the given type will be used.
                Otherwise a list of custom excitations can directly be provided.
        """
        self._gsc = ground_state_solver
        self.excitations = excitations
        self._untapered_qubit_op_main: PauliSumOp = None

        self._construct_true_eigenstates = False
        self._evaluate_aux_qeom = False
        self._check_energy = False
        self._quantum_instance = None
        self._expectation = None

    @property
    def excitations(self) -> Union[str, List[List[int]]]:
        """Returns the excitations to be included in the eom pseudo-eigenvalue problem."""
        return self._excitations

    @excitations.setter
    def excitations(self, excitations: Union[str, List[List[int]]]) -> None:
        """The excitations to be included in the eom pseudo-eigenvalue problem. If a string then
        all excitations of given type will be used. Otherwise a list of custom excitations can
        directly be provided."""
        if isinstance(excitations, str) and excitations not in ["s", "d", "sd"]:
            raise ValueError(
                "Excitation type must be s (singles), d (doubles) or sd (singles and doubles)"
            )
        self._excitations = excitations

<<<<<<< HEAD
    def set_eval_aux_ops_args(self, eval_aux_ops_args):
        """
        Set up various parameters to define if and how the auxiliary operators should be evaluated on excited states.
        Args:
            eval_aux_ops_args: Dictionnary of parameters
                construct_true_eigenstates: If true, the excited states are unmixed from the groundstate
                    (NB: Requires extra measurements)
                evaluate_aux_qeom: If true, the auxiliary operators are evaluated on the aux operators
                    (NB: Requires extra measurements)
                check_energy: If true, the Hamiltonian is added to the auxiliary operators for double checking
                quantum_instance: Must be provided if evaluate_aux_qeom is True
                expectation: Must be provided if evaluate_aux_qeom is True

        Returns:

        """
        self._construct_true_eigenstates = eval_aux_ops_args["construct_true_eigenstates"]
        self._evaluate_aux_qeom = eval_aux_ops_args["evaluate_aux_qeom"]
        self._check_energy = eval_aux_ops_args["check_energy"]
        self._quantum_instance = eval_aux_ops_args["quantum_instance"]
        self._expectation = eval_aux_ops_args["expectation"]
=======
    @property
    def solver(self):
        return self._gsc.solver

    def get_qubit_operators(
        self,
        problem: BaseProblem,
        aux_operators: Optional[ListOrDictType[Union[SecondQuantizedOp, PauliSumOp]]] = None,
    ) -> Tuple[PauliSumOp, Optional[ListOrDictType[PauliSumOp]]]:
        return self._gsc.get_qubit_operators(problem, aux_operators)
>>>>>>> 1f270fc2

    def solve(
        self,
        problem: BaseProblem,
        aux_operators: Optional[ListOrDictType[SecondQuantizedOp]] = None,
    ) -> EigenstateResult:
        """Run the excited-states calculation.

        Construct and solves the EOM pseudo-eigenvalue problem to obtain the excitation energies
        and the excitation operators expansion coefficients.

        Args:
            problem: a class encoding a problem to be solved.
            aux_operators: Additional auxiliary operators to evaluate.

        Returns:
            An interpreted :class:`~.EigenstateResult`. For more information see also
            :meth:`~.BaseProblem.interpret`.
        """

        # TODO FIX RESULTS FOR Z2SYMMETRIES

        # 1. Prepare the auxiliary operators and the main operator
        # Sets the self_untapered_qubit_op_main
        aux_ops = self._prepare_second_q_ops(problem, aux_operators)

        # 2. Prepare the basis of matrix operators
        matrix_operators_dict, hopping_operators_norm, size = self._prepare_matrix_operators(problem)

        if isinstance(aux_operators, Dict) and aux_operators is not None:
            matrix_operators_dict.update(aux_operators)  # IN PLACE

        if isinstance(aux_operators, List) and aux_operators is not None:
            matrix_operators_dict = np.append(
                aux_operators, matrix_operators_dict.values()
            )  # IN PLACE

        # 3. Run ground state calculation
        groundstate_result = self._gsc.solve(problem, matrix_operators_dict)
        measurement_results = groundstate_result.aux_operator_eigenvalues[0]

        # 4. Post-process ground_state_result to construct eom matrices
        (
            m_mat,
            v_mat,
            q_mat,
            w_mat,
            m_mat_std,
            v_mat_std,
            q_mat_std,
            w_mat_std,
        ) = self._build_eom_matrices(measurement_results, size)

        # 5. solve pseudo-eigenvalue problem
        metric = self._compute_metric(measurement_results, size)

        energy_gaps, expansion_coefs, product_metric = self._compute_excitation_energies(
            m_mat, v_mat, q_mat, w_mat, metric
        )

        excitation_operators, alpha, gamma_square = self._construct_excited_operators_n(
            hopping_operators_norm,
            measurement_results,
            expansion_coefs,
            size,
            product_metric,
        )
        excited_eigenenergies = np.asarray(
            [groundstate_result.eigenenergies[0] + gap for gap in energy_gaps]
        )
        eigenenergies = np.append(groundstate_result.eigenenergies, excited_eigenenergies)
        recalculated_excited_energies = np.zeros_like(eigenenergies)

        if not isinstance(groundstate_result.eigenstates[0], StateFn):
            eigenstates = [StateFn(groundstate_result.eigenstates[0])]
        else:
            eigenstates = [groundstate_result.eigenstates[0]]

        aux_operator_eigenvalues = groundstate_result.aux_operator_eigenvalues

        # 6. Evaluation of aux on excited states
        if self._evaluate_aux_qeom:
            (
                recalculated_excited_energies,
                aux_operator_eigenvalues_excited_states,
            ) = self._eval_all_aux_ops(
                excitation_operators,
                aux_ops,
                groundstate_result,
                problem,
            )

            for excitation_op_n in excitation_operators.values():
                eigenstates.append((excitation_op_n @ eigenstates[0]).eval())

            aux_operator_eigenvalues = (
                aux_operator_eigenvalues + aux_operator_eigenvalues_excited_states
            )

            recalculated_excited_energies = np.append(
                groundstate_result.eigenenergies,
                np.asarray([ener[0] for ener in recalculated_excited_energies]),
            )

        # 6. Prepare results
        qeom_result = QEOMResult()
        qeom_result.ground_state_raw_result = groundstate_result.raw_result
        qeom_result.expansion_coefficients = expansion_coefs
        qeom_result.excitation_energies = energy_gaps
        qeom_result.m_matrix = m_mat
        qeom_result.v_matrix = v_mat
        qeom_result.q_matrix = q_mat
        qeom_result.w_matrix = w_mat
        qeom_result.m_matrix_std = m_mat_std
        qeom_result.v_matrix_std = v_mat_std
        qeom_result.q_matrix_std = q_mat_std
        qeom_result.w_matrix_std = w_mat_std

        qeom_result.eigenstates = eigenstates
        qeom_result.eigenvalues = eigenenergies
        qeom_result.recalculated_excited_energies = recalculated_excited_energies
        qeom_result.aux_operator_eigenvalues = aux_operator_eigenvalues
        qeom_result.alpha = alpha
        qeom_result.gamma_square = gamma_square

        result = problem.interpret(qeom_result)
        return result

    def _build_all_commutators(
        self, hopping_operators: dict, type_of_commutativities: dict, size: int
    ) -> dict:
        """Building all commutators for Q, W, M, V matrices.

        Args:
            hopping_operators: all hopping operators based on excitations_list,
                key is the string of single/double excitation;
                value is corresponding operator.
            type_of_commutativities: if tapering is used, it records the commutativities of
                hopping operators with the
                Z2 symmetries found in the original operator.
            size: the number of excitations (size of the qEOM pseudo-eigenvalue problem)

        Returns:
            a dictionary that contains the operators for each matrix element
        """

        all_matrix_operators = {}

        mus, nus = np.triu_indices(size)

        def _build_one_sector(available_hopping_ops, untapered_op, z2_symmetries):
            to_be_computed_list = []
            for idx, m_u in enumerate(mus):
                n_u = nus[idx]
                left_op = available_hopping_ops.get(f"E_{m_u}")
                right_op_1 = available_hopping_ops.get(f"E_{n_u}")
                right_op_2 = available_hopping_ops.get(f"Edag_{n_u}")
                to_be_computed_list.append((m_u, n_u, left_op, right_op_1, right_op_2))

            if logger.isEnabledFor(logging.INFO):
                logger.info("Building all commutators:")
                TextProgressBar(sys.stderr)
            results = parallel_map(
                self._build_commutator_routine,
                to_be_computed_list,
                task_args=(untapered_op, z2_symmetries),
                num_processes=algorithm_globals.num_processes,
            )
            for result in results:
                m_u, n_u, q_mat_op, w_mat_op, m_mat_op, v_mat_op = result

                if q_mat_op is not None:
                    all_matrix_operators[f"q_{m_u}_{n_u}"] = q_mat_op
                if w_mat_op is not None:
                    all_matrix_operators[f"w_{m_u}_{n_u}"] = w_mat_op
                if m_mat_op is not None:
                    all_matrix_operators[f"m_{m_u}_{n_u}"] = m_mat_op
                if v_mat_op is not None:
                    all_matrix_operators[f"v_{m_u}_{n_u}"] = v_mat_op

        try:
            z2_symmetries = self._gsc.qubit_converter.z2symmetries
        except AttributeError:
            z2_symmetries = Z2Symmetries([], [], [])

        # print(z2_symmetries)

        if not z2_symmetries.is_empty():
            combinations = itertools.product([1, -1], repeat=len(z2_symmetries.symmetries))
            for targeted_tapering_values in combinations:
                logger.info(
                    "In sector: (%s)",
                    ",".join([str(x) for x in targeted_tapering_values]),
                )
                # remove the excited operators which are not suitable for the sector

                available_hopping_ops = {}
                targeted_sector = np.asarray(targeted_tapering_values) == 1
                # print("targeted_sector", targeted_sector)
                for key, value in type_of_commutativities.items():
                    value = np.asarray(value)
                    # print(value)
                    if np.all(value == targeted_sector):
                        available_hopping_ops[key] = hopping_operators[key]
                # untapered_qubit_op is a PauliSumOp and should not be exposed.
                # print("available", available_hopping_ops)

                _build_one_sector(
                    available_hopping_ops, self._untapered_qubit_op_main, z2_symmetries
                )

        else:
            # untapered_qubit_op is a PauliSumOp and should not be exposed.
            _build_one_sector(hopping_operators, self._untapered_qubit_op_main, z2_symmetries)

        return all_matrix_operators

    @staticmethod
    def _build_commutator_routine(
        params: List, operator: PauliSumOp, z2_symmetries: Z2Symmetries
    ) -> Tuple[int, int, PauliSumOp, PauliSumOp, PauliSumOp, PauliSumOp]:
        """Numerically computes the commutator / double commutator between operators.

        Args:
            params: list containing the indices of matrix element and the corresponding
                excitation operators
            operator: the hamiltonian
            z2_symmetries: z2_symmetries in case of tapering

        Returns:
            The indices of the matrix element and the corresponding qubit
            operator for each of the EOM matrices
        """
        m_u, n_u, left_op, right_op_1, right_op_2 = params
        if left_op is None or right_op_1 is None and right_op_2 is None:
            q_mat_op = None
            w_mat_op = None
            m_mat_op = None
            v_mat_op = None
        else:

            if right_op_1 is not None:
                # The sign which we use in the case of the double commutator is arbitrary. In
                # theory, one would choose this according to the nature of the problem (i.e.
                # whether it is fermionic or bosonic), but in practice, always choosing the
                # anti-commutator has proven to be more robust.
                q_mat_op = double_commutator(left_op, operator, right_op_1, sign=False)
                # In the case of the single commutator, we are always interested in the energy
                # difference of two states. Thus, regardless of the problem's nature, we will
                # always use the commutator.
                w_mat_op = commutator(left_op, right_op_1)
                q_mat_op = None if len(q_mat_op) == 0 else q_mat_op
                w_mat_op = None if len(w_mat_op) == 0 else w_mat_op
            else:
                q_mat_op = None
                w_mat_op = None

            if right_op_2 is not None:
                # For explanations on the choice of commutation relation, please refer to the
                # comments above.
                m_mat_op = double_commutator(left_op, operator, right_op_2, sign=False)
                v_mat_op = commutator(left_op, right_op_2)
                m_mat_op = None if len(m_mat_op) == 0 else m_mat_op
                v_mat_op = None if len(v_mat_op) == 0 else v_mat_op
            else:
                m_mat_op = None
                v_mat_op = None

            if not z2_symmetries.is_empty():
                if q_mat_op is not None and len(q_mat_op) > 0:
                    q_mat_op = z2_symmetries.taper(q_mat_op)
                if w_mat_op is not None and len(w_mat_op) > 0:
                    w_mat_op = z2_symmetries.taper(w_mat_op)
                if m_mat_op is not None and len(m_mat_op) > 0:
                    m_mat_op = z2_symmetries.taper(m_mat_op)
                if v_mat_op is not None and len(v_mat_op) > 0:
                    v_mat_op = z2_symmetries.taper(v_mat_op)

        return m_u, n_u, q_mat_op, w_mat_op, m_mat_op, v_mat_op

    def _build_eom_matrices(
        self, gs_results: Dict[str, List[float]], size: int
    ) -> Tuple[np.ndarray, np.ndarray, np.ndarray, np.ndarray, float, float, float, float]:
        """Constructs the M, V, Q and W matrices from the results on the ground state

        Args:
            gs_results: a ground state result object
            size: size of eigenvalue problem

        Returns:
            the matrices and their standard deviation
        """

        mus, nus = np.triu_indices(size)

        if isinstance(gs_results, List):
            all_matrix_operators = np.concatenate(
                [
                    [
                        f"q_{mus[uu]}_{nus[uu]}",
                        f"w_{mus[uu]}_{nus[uu]}",
                        f"m_{mus[uu]}_{nus[uu]}",
                        f"v_{mus[uu]}_{nus[uu]}",
                    ]
                    for uu, _ in enumerate(mus)
                ]
            )
            gs_results = dict(zip(all_matrix_operators, gs_results[-len(all_matrix_operators) :]))

        m_mat = np.zeros((size, size), dtype=complex)
        v_mat = np.zeros((size, size), dtype=complex)
        q_mat = np.zeros((size, size), dtype=complex)
        w_mat = np.zeros((size, size), dtype=complex)
        m_mat_std, v_mat_std, q_mat_std, w_mat_std = 0.0, 0.0, 0.0, 0.0

        # evaluate results
        for idx, m_u in enumerate(mus):
            n_u = nus[idx]

            q_mat[m_u][n_u] = (
                gs_results[f"q_{m_u}_{n_u}"][0]
                if gs_results.get(f"q_{m_u}_{n_u}") is not None
                else q_mat[m_u][n_u]
            )
            w_mat[m_u][n_u] = (
                gs_results[f"w_{m_u}_{n_u}"][0]
                if gs_results.get(f"w_{m_u}_{n_u}") is not None
                else w_mat[m_u][n_u]
            )
            m_mat[m_u][n_u] = (
                gs_results[f"m_{m_u}_{n_u}"][0]
                if gs_results.get(f"m_{m_u}_{n_u}") is not None
                else m_mat[m_u][n_u]
            )
            v_mat[m_u][n_u] = (
                gs_results[f"v_{m_u}_{n_u}"][0]
                if gs_results.get(f"v_{m_u}_{n_u}") is not None
                else v_mat[m_u][n_u]
            )

            q_mat_std += (
                gs_results[f"q_{m_u}_{n_u}_std"][0]
                if gs_results.get(f"q_{m_u}_{n_u}_std") is not None
                else 0
            )
            w_mat_std += (
                gs_results[f"w_{m_u}_{n_u}_std"][0]
                if gs_results.get(f"w_{m_u}_{n_u}_std") is not None
                else 0
            )
            m_mat_std += (
                gs_results[f"m_{m_u}_{n_u}_std"][0]
                if gs_results.get(f"m_{m_u}_{n_u}_std") is not None
                else 0
            )
            v_mat_std += (
                gs_results[f"v_{m_u}_{n_u}_std"][0]
                if gs_results.get(f"v_{m_u}_{n_u}_std") is not None
                else 0
            )

        # these matrices are numpy arrays and therefore have the ``shape`` attribute
        q_mat = q_mat + q_mat.T - np.identity(q_mat.shape[0]) * q_mat
        w_mat = w_mat + w_mat.T - np.identity(w_mat.shape[0]) * w_mat
        m_mat = m_mat + m_mat.T - np.identity(m_mat.shape[0]) * m_mat
        v_mat = v_mat + v_mat.T - np.identity(v_mat.shape[0]) * v_mat

        q_mat = np.real(q_mat)
        w_mat = np.real(w_mat)
        m_mat = np.real(m_mat)
        v_mat = np.real(v_mat)

        q_mat_std = q_mat_std / float(size**2)
        w_mat_std = w_mat_std / float(size**2)
        m_mat_std = m_mat_std / float(size**2)
        v_mat_std = v_mat_std / float(size**2)

        logger.debug("\nQ:=========================\n%s", q_mat)
        logger.debug("\nW:=========================\n%s", w_mat)
        logger.debug("\nM:=========================\n%s", m_mat)
        logger.debug("\nV:=========================\n%s", v_mat)

        return m_mat, v_mat, q_mat, w_mat, m_mat_std, v_mat_std, q_mat_std, w_mat_std

    def _compute_excitation_energies(self,
        m_mat: np.ndarray, v_mat: np.ndarray, q_mat: np.ndarray, w_mat: np.ndarray, metric
    ) -> Tuple[np.ndarray, np.ndarray, np.ndarray]:
        """Diagonalizing M, V, Q, W matrices for excitation energies.

        Args:
            m_mat : M matrices
            v_mat : V matrices
            q_mat : Q matrices
            w_mat : W matrices

        Returns:
            1-D vector stores all energy gap to reference state
            2-D array storing the X and Y expansion coefficients
        """
        logger.debug("Diagonalizing qeom matrices for excited states...")
        a_mat = np.matrixlib.bmat([[m_mat, q_mat], [q_mat.T.conj(), m_mat.T.conj()]])
        b_mat = np.matrixlib.bmat([[v_mat, w_mat], [-w_mat.T.conj(), -v_mat.T.conj()]])

        # print(np.real(a_mat))
        # print(np.real(b_mat))
        res = linalg.eig(a_mat, b_mat)

        # convert nan value into 0
        res[0][np.where(np.isnan(res[0]))] = 0.0
        # Only the positive eigenvalues are physical. We need to take care
        # though of very small values
        # should an excited state approach ground state. Here the small values
        # may be both negative or
        # positive. We should take just one of these pairs as zero. So to get the values we want we
        # sort the real parts and then take the upper half of the sorted values.
        # Since we may now have
        # small values (positive or negative) take the absolute and then threshold zero.
        logger.debug("... %s", res[0])
        order = np.argsort(np.real(res[0]))
        w = np.real(res[0])[order]
        logger.debug("Order real parts %s", order)
        logger.debug("Sorted real parts %s", w)
        w = np.abs(w[len(w) // 2 :])
        w[np.abs(w) < 1e-06] = 0
        excitation_energies_gap = w
        expansion_coefs = res[1][:, order[len(order) // 2 :]]
        # expansion_coefs = res[1][:, order[: len(order) // 2]]
        # expansion_coefs = expansion_coefs[:, ::-1]
        # expansion_coefs = res[1][:, order]

        if self._construct_true_eigenstates:
            product_metric = expansion_coefs.T.conjugate() @ metric @ expansion_coefs
        else:
            product_metric = expansion_coefs.T.conjugate() @ expansion_coefs

        return excitation_energies_gap, expansion_coefs, product_metric

    def _eval_all_aux_ops(
        self,
        excited_operators_n,
        aux_operators,
        groundstate_result,
        problem,
    ):
        # Tries to retrieve the ansatz as a circuit and set its parameters to the one
        # given by the GroundStateEigenSolver.
        # If the GrounsStateEigenSolver is not VQE then we take the eigenstate output.
        # This is needed for example for StateVector simulations with NumpyMinimumEigenSolver.
        if self._gsc.solver is not None and hasattr(self._gsc.solver, "ansatz"):
            bound_ansatz = self._gsc.solver.ansatz.assign_parameters(
                groundstate_result.raw_result.optimal_point
            )
        else:
            bound_ansatz = groundstate_result.eigenstates[0]

        # Creates all the On @ Aux @ On^\dag operators
        general_on_aux_on_dag_operators = {}
        for on_str, on_dag in excited_operators_n.items():
            listordict_aux_op_on = ListOrDict() # {"Identity": (on_dag.adjoint() @ on_dag).reduce()}
            for aux_str, aux_op in iter(aux_operators):
                listordict_aux_op_on[aux_str] = (on_dag.adjoint() @ aux_op @ on_dag).reduce()

            if not self._gsc.qubit_converter.z2symmetries.is_empty():
                listordict_aux_op_on_tapered = (
                    self._gsc.qubit_converter._symmetry_reduce(
                        listordict_aux_op_on, True
                    )
                )
            else:
                listordict_aux_op_on_tapered = ListOrDict(listordict_aux_op_on)

            general_on_aux_on_dag_operators[on_str] = listordict_aux_op_on_tapered

        aux_operator_eigenvalues_excited_states = []  # Eigenvalues of Aux_ops
        recalculated_eigenenergies = []  # Eigenvalues of H as an Aux_op

        for index_n, on_aux_on_dag_operator in enumerate(general_on_aux_on_dag_operators.values()):
            not_normalized_eigenvalues = eval_observables(
                self._quantum_instance, bound_ansatz, on_aux_on_dag_operator, self._expectation
            )

            if isinstance(not_normalized_eigenvalues, dict):
                recalculated_eigenenergy = not_normalized_eigenvalues.pop(
                    problem.main_property_name, [0, 0]
                )

                # TODO Fix the calculation of the variance + the expectation value

                # print(index_n, recalculated_eigenenergies/gamma_n_square[0])
                aux_operator_eigenvalues_excited_states.append({})
                for op_name, op_eigenval in not_normalized_eigenvalues.items():
                    aux_operator_eigenvalues_excited_states[-1][op_name] = (
                        op_eigenval[0],
                        op_eigenval[1],
                    )

            if isinstance(not_normalized_eigenvalues, list):
                recalculated_eigenenergy = not_normalized_eigenvalues.pop(0)
                aux_operator_eigenvalues_excited_states.append([])
                for op_name, op_eigenval in enumerate(not_normalized_eigenvalues):
                    aux_operator_eigenvalues_excited_states[index_n].append(
                        (op_eigenval[0], op_eigenval[1])
                    )
            recalculated_eigenenergies.append(recalculated_eigenenergy)

        return recalculated_eigenenergies, aux_operator_eigenvalues_excited_states

    @staticmethod
    def _construct_excited_operators_n(
        hopping_operators: Dict[str, PauliSumOp],
        hopping_operators_eval,
        expansion_coefs: np.ndarray,
        size,
        product_metric,
    ) -> Dict[str, Dict[str, PauliSumOp]]:
        """

        Construct the excited states |n>

        Args:
            hopping_operators:
            hopping_operators_eval:
            expansion_coefs:
            size:
            aux_operators:
            num_qubits:

        Returns:

        """
        # Creates all the On and On^\dag operators
        general_excitation_operators = {}  # O(n)^\dag for n = 1,2,3,...,size
        general_excitation_operators_eval = {}  # O(n)^\dag for n = 1,2,3,...,size

        operator_indices = list(range(1, size + 1))
        # operator_indices = list(itertools.chain(range(-size, 0), range(1, size+1)))
        alpha = np.zeros(len(operator_indices), dtype=complex)
        gamma_square = np.zeros(len(operator_indices), dtype=complex)

        for n in range(0, len(operator_indices)):
            general_excitation_operators[f"Odag_{operator_indices[n]}"] = 0
            general_excitation_operators_eval[f"Odag_{operator_indices[n]}"] = 0
            for mu in range(0, size):
                de_excitation_op = hopping_operators.get(f"E_{mu}", 0)
                excitation_op = hopping_operators.get(f"Edag_{mu}", 0)
                de_excitation_eval = hopping_operators_eval.get(f"E_{mu}", [0, 0])[0]
                excitation_eval = hopping_operators_eval.get(f"Edag_{mu}", [0, 0])[0]

                general_excitation_operators[f"Odag_{operator_indices[n]}"] += (
                    complex(expansion_coefs[mu, n]) * de_excitation_op
                    - complex(expansion_coefs[mu + size, n]) * excitation_op
                )
                general_excitation_operators_eval[f"Odag_{operator_indices[n]}"] += (
                    complex(expansion_coefs[mu, n]) * de_excitation_eval
                    - complex(expansion_coefs[mu + size, n]) * excitation_eval
                )

            num_qubits = excitation_op.num_qubits
            alpha[n] = general_excitation_operators_eval[f"Odag_{operator_indices[n]}"]
            gamma_square[n] = (
                product_metric[n, n]
                - general_excitation_operators_eval[f"Odag_{operator_indices[n]}"] ** 2
            )

            general_excitation_operators[f"Odag_{operator_indices[n]}"] = (
                (
                    general_excitation_operators[f"Odag_{operator_indices[n]}"]
                    - PauliOp(
                        Pauli("I" * num_qubits),
                        alpha[n],
                    )
                )
                / np.sqrt(gamma_square[n])
            ).reduce()

        print("alpha :", alpha)
        print("gamma^2 :", gamma_square)

        return general_excitation_operators, alpha, gamma_square


    def _compute_metric(self, hopping_operator_products_eval, size):

        A_mat = np.zeros((size, size), dtype=complex)
        B_mat = np.zeros((size, size), dtype=complex)
        C_mat = np.zeros((size, size), dtype=complex)
        D_mat = np.zeros((size, size), dtype=complex)
        for id1 in range(size):
            for id2 in range(size):
                A_mat[id1, id2] = hopping_operator_products_eval.get(f"Edag_{id1}E_{id2}", [0,0])[0]
                B_mat[id1, id2] = -hopping_operator_products_eval.get(f"Edag_{id1}Edag_{id2}", [0,0])[0]
                C_mat[id1, id2] = -hopping_operator_products_eval.get(f"E_{id1}E_{id2}", [0,0])[0]
                D_mat[id1, id2] = hopping_operator_products_eval.get(f"E_{id1}Edag_{id2}", [0,0])[0]

        # print("A_mat", A_mat)
        # print("B_mat", B_mat)
        # print("C_mat", C_mat)
        # print("D_mat", D_mat)
        # print()

        metric = np.matrixlib.bmat([[A_mat, B_mat], [C_mat, D_mat]])
        # print(np.real(metric))
        bimetric = np.matrixlib.bmat([[D_mat.T, B_mat.T], [C_mat.T, A_mat.T]])

        return metric

    def _prepare_second_q_ops(self, problem, aux_operators):
        second_q_ops = problem.second_q_ops()
        if isinstance(second_q_ops, list):
            main_second_q_op: SecondQuantizedOp = second_q_ops[0]
            if self._check_energy:
                aux_second_q_ops: ListOrDictType[SecondQuantizedOp] = second_q_ops[0:]
            else:
                aux_second_q_ops: ListOrDictType[SecondQuantizedOp] = second_q_ops[1:]
        elif isinstance(second_q_ops, dict):
            name = problem.main_property_name
            if self._check_energy:
                main_second_q_op: SecondQuantizedOp = second_q_ops.get(name, None)
            else:
                main_second_q_op: SecondQuantizedOp = second_q_ops.pop(name, None)

            if main_second_q_op is None:
                raise ValueError(
                    f"The main `SecondQuantizedOp` associated with the {name} property cannot be "
                    "`None`."
                )

            aux_second_q_ops: ListOrDictType[SecondQuantizedOp] = second_q_ops

        # Apply z2symmetries to the Hamiltonian and sets _num_particle and _z2symmetries for the qubit_converter
        self._untapered_qubit_op_main = self._gsc.qubit_converter.convert_only_save(
            main_second_q_op,
            num_particles=problem.num_particles,
            sector_locator=problem.symmetry_sector_locator,
        )

        # This is also done in the VQE calculation but there is no way to retrieve the arguments.
        # aux_ops = self._gsc.qubit_converter.convert_match(aux_second_q_ops)

        if isinstance(aux_second_q_ops, Dict):
            aux_ops = {}
            for id_aux_op, aux_op in aux_second_q_ops.items():
                aux_ops[id_aux_op] = self._gsc.qubit_converter.convert_only(
                    aux_op, num_particles=problem.num_particles
                )
        if isinstance(aux_second_q_ops, List):
            aux_ops = [0] * len(aux_second_q_ops)
            for id_aux_op, aux_op in enumerate(aux_second_q_ops):
                aux_ops[id_aux_op] = self._gsc.qubit_converter.convert_only(
                    aux_op, num_particles=problem.num_particles
                )

        # TODO FIX ADDITIONAL OPERATORS

        # if aux_operators is not None:
        #     wrapped_aux_operators: ListOrDict[Union[SecondQuantizedOp, PauliSumOp]] = ListOrDict(
        #         aux_operators
        #     )
        #     for name_aux, aux_op in iter(wrapped_aux_operators):
        #         if isinstance(aux_op, SecondQuantizedOp):
        #             # converted_aux_op = self._qubit_converter.convert_match(aux_op, True)
        #             converted_aux_op = aux_op
        #         else:
        #             converted_aux_op = aux_op
        #
        #         if isinstance(aux_ops, list):
        #             aux_ops.append(converted_aux_op)
        #         elif isinstance(aux_ops, dict):
        #             if name_aux in aux_ops.keys():
        #                 raise QiskitNatureError(
        #                     f"The key '{name_aux}' is already taken by an internally constructed "
        #                     "auxiliary operator! Please use a different name for your custom "
        #                     "operator."
        #                 )
        #             aux_ops[name_aux] = converted_aux_op
        return ListOrDict(aux_ops)

    def _prepare_matrix_operators(self, problem) -> Tuple[Dict, Dict, int]:
        """Construct the excitation operators for each matrix element.

        Returns:
            a dictionary of all matrix elements operators and the number of excitations
            (or the size of the qEOM pseudo-eigenvalue problem)
        """
        data = problem.hopping_qeom_ops(self._gsc.qubit_converter, self._excitations)
        hopping_operators, type_of_commutativities, excitation_indices = data
        # print(hopping_operators)

        size = int(len(list(excitation_indices.keys())) // 2)

        hopping_operators_norm = ListOrDict()
        for idx, hopping in hopping_operators.items():
            if not idx.startswith("Edag"):
                hopping_operators_norm[idx] = hopping * 1 / len(hopping.coeffs)
                hopping_operators_norm["Edag" + idx[1:]] = (
                    hopping.adjoint() * 1 / len(hopping.coeffs)
                )
        eom_matrix_operators = self._build_all_commutators(
            hopping_operators_norm,
            type_of_commutativities,
            size
        )

        if self._construct_true_eigenstates:
            hopping_operator_products = ListOrDict()
            for idx_left, op_left in hopping_operators_norm.items():
                for idx_right, op_right in hopping_operators_norm.items():
                    hopping_operator_products[idx_left + idx_right] = (op_left @ op_right).reduce()

            hopping_operator_products.update(hopping_operators_norm)

            tapered_hopping_ops = self._gsc.qubit_converter._symmetry_reduce(
                hopping_operator_products, True
            )
            eom_matrix_operators.update(tapered_hopping_ops)

        return eom_matrix_operators, hopping_operators_norm, size


class QEOMResult(EigensolverResult):
    """The results class for the QEOM algorithm."""

    def __init__(self) -> None:
        super().__init__()
        self._ground_state_raw_result = None
        self._excitation_energies: Optional[np.ndarray] = None
        self._expansion_coefficients: Optional[np.ndarray] = None
        self._m_matrix: Optional[np.ndarray] = None
        self._v_matrix: Optional[np.ndarray] = None
        self._q_matrix: Optional[np.ndarray] = None
        self._w_matrix: Optional[np.ndarray] = None
        self._v_matrix_std: float = 0.0
        self._q_matrix_std: float = 0.0
        self._w_matrix_std: float = 0.0
        self._eigenvalues = None
        self._eigenstates = None
        self._aux_operator_eigenvalues = None
        self._alpha: Optional[np.ndarray] = None
        self._gamma_square: Optional[np.ndarray] = None
        self._recalculated_excited_energies: Optional[np.ndarray] = None

    @property
    def ground_state_raw_result(self):
        """returns ground state raw result"""
        return self._ground_state_raw_result

    @ground_state_raw_result.setter
    def ground_state_raw_result(self, value) -> None:
        """sets ground state raw result"""
        self._ground_state_raw_result = value

    @property
    def excitation_energies(self) -> Optional[np.ndarray]:
        """returns the excitation energies (energy gaps)"""
        return self._excitation_energies

    @excitation_energies.setter
    def excitation_energies(self, value: np.ndarray) -> None:
        """sets the excitation energies (energy gaps)"""
        self._excitation_energies = value

    @property
    def expansion_coefficients(self) -> Optional[np.ndarray]:
        """returns the X and Y expansion coefficients"""
        return self._expansion_coefficients

    @expansion_coefficients.setter
    def expansion_coefficients(self, value: np.ndarray) -> None:
        """sets the X and Y expansion coefficients"""
        self._expansion_coefficients = value

    @property
    def m_matrix(self) -> Optional[np.ndarray]:
        """returns the M matrix"""
        return self._m_matrix

    @m_matrix.setter
    def m_matrix(self, value: np.ndarray) -> None:
        """sets the M matrix"""
        self._m_matrix = value

    @property
    def v_matrix(self) -> Optional[np.ndarray]:
        """returns the V matrix"""
        return self._v_matrix

    @v_matrix.setter
    def v_matrix(self, value: np.ndarray) -> None:
        """sets the V matrix"""
        self._v_matrix = value

    @property
    def q_matrix(self) -> Optional[np.ndarray]:
        """returns the Q matrix"""
        return self._q_matrix

    @q_matrix.setter
    def q_matrix(self, value: np.ndarray) -> None:
        """sets the Q matrix"""
        self._q_matrix = value

    @property
    def w_matrix(self) -> Optional[np.ndarray]:
        """returns the W matrix"""
        return self._w_matrix

    @w_matrix.setter
    def w_matrix(self, value: np.ndarray) -> None:
        """sets the W matrix"""
        self._w_matrix = value

    @property
    def m_matrix_std(self) -> float:
        """returns the M matrix standard deviation"""
        return self._m_matrix_std

    @m_matrix_std.setter
    def m_matrix_std(self, value: float) -> None:
        """sets the M matrix standard deviation"""
        self._m_matrix_std = value

    @property
    def v_matrix_std(self) -> float:
        """returns the V matrix standard deviation"""
        return self._v_matrix_std

    @v_matrix_std.setter
    def v_matrix_std(self, value: float) -> None:
        """sets the V matrix standard deviation"""
        self._v_matrix_std = value

    @property
    def q_matrix_std(self) -> float:
        """returns the Q matrix standard deviation"""
        return self._q_matrix_std

    @q_matrix_std.setter
    def q_matrix_std(self, value: float) -> None:
        """sets the Q matrix standard deviation"""
        self._q_matrix_std = value

    @property
    def w_matrix_std(self) -> float:
        """returns the W matrix standard deviation"""
        return self._w_matrix_std

    @w_matrix_std.setter
    def w_matrix_std(self, value: float) -> None:
        """sets the W matrix standard deviation"""
        self._w_matrix_std = value

    @property
    def eigenvalues(self) -> Optional[np.ndarray]:
        """returns eigen values"""
        return self._eigenvalues

    @eigenvalues.setter
    def eigenvalues(self, value: np.ndarray) -> None:
        """set eigen values"""
        self._eigenvalues = value

    @property
    def eigenstates(self) -> Optional[np.ndarray]:
        """return eigen states"""
        return self._eigenstates

    @eigenstates.setter
    def eigenstates(self, value: np.ndarray) -> None:
        """set eigen states"""
        self._eigenstates = value

    @property
    def aux_operator_eigenvalues(self) -> Optional[List[ListOrDict[Tuple[complex, complex]]]]:
        """Return aux operator expectation values.

        These values are in fact tuples formatted as (mean, standard deviation).
        """
        return self._aux_operator_eigenvalues

    @aux_operator_eigenvalues.setter
    def aux_operator_eigenvalues(self, value: List[ListOrDict[Tuple[complex, complex]]]) -> None:
        """set aux operator eigen values"""
        self._aux_operator_eigenvalues = value

    @property
    def alpha(self) -> Optional[np.ndarray]:
        """returns the correction coefficients alpha_n"""
        return self._alpha

    @alpha.setter
    def alpha(self, value: np.ndarray) -> None:
        """sets the correction coefficients alpha_n"""
        self._alpha = value

    @property
    def gamma_square(self) -> Optional[np.ndarray]:
        """returns the correction coefficients gamma_square_n"""
        return self._gamma_square

    @gamma_square.setter
    def gamma_square(self, value: np.ndarray) -> None:
        """sets the correction coefficients gamma_square_n"""
        self._gamma_square = value

    @property
    def recalculated_excited_energies(self) -> Optional[np.ndarray]:
        """returns the recalculated excited energies"""
        return self._recalculated_excited_energies

    @recalculated_excited_energies.setter
    def recalculated_excited_energies(self, value: np.ndarray) -> None:
        """sets the recalculated excited energies"""
        self._recalculated_excited_energies = value<|MERGE_RESOLUTION|>--- conflicted
+++ resolved
@@ -12,7 +12,7 @@
 
 """The calculation of excited states via the qEOM algorithm"""
 
-from typing import List, Union, Optional, Tuple, Dict
+from typing import List, Union, Optional, Tuple, Dict, cast
 import itertools
 import logging
 import sys
@@ -22,15 +22,14 @@
 from qiskit.tools import parallel_map
 from qiskit.tools.events import TextProgressBar
 from qiskit.utils import algorithm_globals
-from qiskit.algorithms import EigensolverResult
-
-from qiskit.opflow import Z2Symmetries, commutator, double_commutator, PauliSumOp, StateFn
-from qiskit.quantum_info import Pauli
-from qiskit.opflow import PauliOp
-
-from qiskit.algorithms import eval_observables
-
-from qiskit_nature.converters.second_quantization.utils import ListOrDict
+from qiskit.algorithms import AlgorithmResult
+from qiskit.opflow import (
+    Z2Symmetries,
+    commutator,
+    double_commutator,
+    PauliSumOp,
+)
+
 from qiskit_nature import ListOrDictType
 from qiskit_nature.operators.second_quantization import SecondQuantizedOp
 from qiskit_nature.problems.second_quantization import BaseProblem
@@ -59,13 +58,8 @@
         """
         self._gsc = ground_state_solver
         self.excitations = excitations
+
         self._untapered_qubit_op_main: PauliSumOp = None
-
-        self._construct_true_eigenstates = False
-        self._evaluate_aux_qeom = False
-        self._check_energy = False
-        self._quantum_instance = None
-        self._expectation = None
 
     @property
     def excitations(self) -> Union[str, List[List[int]]]:
@@ -83,29 +77,6 @@
             )
         self._excitations = excitations
 
-<<<<<<< HEAD
-    def set_eval_aux_ops_args(self, eval_aux_ops_args):
-        """
-        Set up various parameters to define if and how the auxiliary operators should be evaluated on excited states.
-        Args:
-            eval_aux_ops_args: Dictionnary of parameters
-                construct_true_eigenstates: If true, the excited states are unmixed from the groundstate
-                    (NB: Requires extra measurements)
-                evaluate_aux_qeom: If true, the auxiliary operators are evaluated on the aux operators
-                    (NB: Requires extra measurements)
-                check_energy: If true, the Hamiltonian is added to the auxiliary operators for double checking
-                quantum_instance: Must be provided if evaluate_aux_qeom is True
-                expectation: Must be provided if evaluate_aux_qeom is True
-
-        Returns:
-
-        """
-        self._construct_true_eigenstates = eval_aux_ops_args["construct_true_eigenstates"]
-        self._evaluate_aux_qeom = eval_aux_ops_args["evaluate_aux_qeom"]
-        self._check_energy = eval_aux_ops_args["check_energy"]
-        self._quantum_instance = eval_aux_ops_args["quantum_instance"]
-        self._expectation = eval_aux_ops_args["expectation"]
-=======
     @property
     def solver(self):
         return self._gsc.solver
@@ -116,7 +87,6 @@
         aux_operators: Optional[ListOrDictType[Union[SecondQuantizedOp, PauliSumOp]]] = None,
     ) -> Tuple[PauliSumOp, Optional[ListOrDictType[PauliSumOp]]]:
         return self._gsc.get_qubit_operators(problem, aux_operators)
->>>>>>> 1f270fc2
 
     def solve(
         self,
@@ -137,26 +107,32 @@
             :meth:`~.BaseProblem.interpret`.
         """
 
-        # TODO FIX RESULTS FOR Z2SYMMETRIES
-
-        # 1. Prepare the auxiliary operators and the main operator
-        # Sets the self_untapered_qubit_op_main
-        aux_ops = self._prepare_second_q_ops(problem, aux_operators)
-
-        # 2. Prepare the basis of matrix operators
-        matrix_operators_dict, hopping_operators_norm, size = self._prepare_matrix_operators(problem)
-
-        if isinstance(aux_operators, Dict) and aux_operators is not None:
-            matrix_operators_dict.update(aux_operators)  # IN PLACE
-
-        if isinstance(aux_operators, List) and aux_operators is not None:
-            matrix_operators_dict = np.append(
-                aux_operators, matrix_operators_dict.values()
-            )  # IN PLACE
-
-        # 3. Run ground state calculation
-        groundstate_result = self._gsc.solve(problem, matrix_operators_dict)
-        measurement_results = groundstate_result.aux_operator_eigenvalues[0]
+        if aux_operators is not None:
+            logger.warning(
+                "With qEOM the auxiliary operators can currently only be "
+                "evaluated on the ground state."
+            )
+
+        # 1. Run ground state calculation
+        groundstate_result = self._gsc.solve(problem, aux_operators)
+
+        # 2. Prepare the excitation operators
+        second_q_ops = problem.second_q_ops()
+        if isinstance(second_q_ops, list):
+            main_second_q_op = second_q_ops[0]
+        elif isinstance(second_q_ops, dict):
+            main_second_q_op = second_q_ops.pop(problem.main_property_name)
+
+        self._untapered_qubit_op_main = self._gsc.qubit_converter.convert_only(
+            main_second_q_op, problem.num_particles
+        )
+        matrix_operators_dict, size = self._prepare_matrix_operators(problem)
+
+        # 3. Evaluate eom operators
+        measurement_results = self._gsc.evaluate_operators(
+            groundstate_result.eigenstates[0], matrix_operators_dict
+        )
+        measurement_results = cast(Dict[str, List[float]], measurement_results)
 
         # 4. Post-process ground_state_result to construct eom matrices
         (
@@ -171,57 +147,8 @@
         ) = self._build_eom_matrices(measurement_results, size)
 
         # 5. solve pseudo-eigenvalue problem
-        metric = self._compute_metric(measurement_results, size)
-
-        energy_gaps, expansion_coefs, product_metric = self._compute_excitation_energies(
-            m_mat, v_mat, q_mat, w_mat, metric
-        )
-
-        excitation_operators, alpha, gamma_square = self._construct_excited_operators_n(
-            hopping_operators_norm,
-            measurement_results,
-            expansion_coefs,
-            size,
-            product_metric,
-        )
-        excited_eigenenergies = np.asarray(
-            [groundstate_result.eigenenergies[0] + gap for gap in energy_gaps]
-        )
-        eigenenergies = np.append(groundstate_result.eigenenergies, excited_eigenenergies)
-        recalculated_excited_energies = np.zeros_like(eigenenergies)
-
-        if not isinstance(groundstate_result.eigenstates[0], StateFn):
-            eigenstates = [StateFn(groundstate_result.eigenstates[0])]
-        else:
-            eigenstates = [groundstate_result.eigenstates[0]]
-
-        aux_operator_eigenvalues = groundstate_result.aux_operator_eigenvalues
-
-        # 6. Evaluation of aux on excited states
-        if self._evaluate_aux_qeom:
-            (
-                recalculated_excited_energies,
-                aux_operator_eigenvalues_excited_states,
-            ) = self._eval_all_aux_ops(
-                excitation_operators,
-                aux_ops,
-                groundstate_result,
-                problem,
-            )
-
-            for excitation_op_n in excitation_operators.values():
-                eigenstates.append((excitation_op_n @ eigenstates[0]).eval())
-
-            aux_operator_eigenvalues = (
-                aux_operator_eigenvalues + aux_operator_eigenvalues_excited_states
-            )
-
-            recalculated_excited_energies = np.append(
-                groundstate_result.eigenenergies,
-                np.asarray([ener[0] for ener in recalculated_excited_energies]),
-            )
-
-        # 6. Prepare results
+        energy_gaps, expansion_coefs = self._compute_excitation_energies(m_mat, v_mat, q_mat, w_mat)
+
         qeom_result = QEOMResult()
         qeom_result.ground_state_raw_result = groundstate_result.raw_result
         qeom_result.expansion_coefficients = expansion_coefs
@@ -235,15 +162,37 @@
         qeom_result.q_matrix_std = q_mat_std
         qeom_result.w_matrix_std = w_mat_std
 
-        qeom_result.eigenstates = eigenstates
-        qeom_result.eigenvalues = eigenenergies
-        qeom_result.recalculated_excited_energies = recalculated_excited_energies
-        qeom_result.aux_operator_eigenvalues = aux_operator_eigenvalues
-        qeom_result.alpha = alpha
-        qeom_result.gamma_square = gamma_square
-
-        result = problem.interpret(qeom_result)
+        eigenstate_result = EigenstateResult()
+        eigenstate_result.eigenstates = groundstate_result.eigenstates
+        eigenstate_result.aux_operator_eigenvalues = groundstate_result.aux_operator_eigenvalues
+        eigenstate_result.raw_result = qeom_result
+
+        eigenstate_result.eigenenergies = np.append(
+            groundstate_result.eigenenergies,
+            np.asarray([groundstate_result.eigenenergies[0] + gap for gap in energy_gaps]),
+        )
+
+        result = problem.interpret(eigenstate_result)
+
         return result
+
+    def _prepare_matrix_operators(self, problem) -> Tuple[dict, int]:
+        """Construct the excitation operators for each matrix element.
+
+        Returns:
+            a dictionary of all matrix elements operators and the number of excitations
+            (or the size of the qEOM pseudo-eigenvalue problem)
+        """
+        data = problem.hopping_qeom_ops(self._gsc.qubit_converter, self._excitations)
+        hopping_operators, type_of_commutativities, excitation_indices = data
+
+        size = int(len(list(excitation_indices.keys())) // 2)
+
+        eom_matrix_operators = self._build_all_commutators(
+            hopping_operators, type_of_commutativities, size
+        )
+
+        return eom_matrix_operators, size
 
     def _build_all_commutators(
         self, hopping_operators: dict, type_of_commutativities: dict, size: int
@@ -268,6 +217,7 @@
         mus, nus = np.triu_indices(size)
 
         def _build_one_sector(available_hopping_ops, untapered_op, z2_symmetries):
+
             to_be_computed_list = []
             for idx, m_u in enumerate(mus):
                 n_u = nus[idx]
@@ -302,8 +252,6 @@
         except AttributeError:
             z2_symmetries = Z2Symmetries([], [], [])
 
-        # print(z2_symmetries)
-
         if not z2_symmetries.is_empty():
             combinations = itertools.product([1, -1], repeat=len(z2_symmetries.symmetries))
             for targeted_tapering_values in combinations:
@@ -315,15 +263,11 @@
 
                 available_hopping_ops = {}
                 targeted_sector = np.asarray(targeted_tapering_values) == 1
-                # print("targeted_sector", targeted_sector)
                 for key, value in type_of_commutativities.items():
                     value = np.asarray(value)
-                    # print(value)
                     if np.all(value == targeted_sector):
                         available_hopping_ops[key] = hopping_operators[key]
                 # untapered_qubit_op is a PauliSumOp and should not be exposed.
-                # print("available", available_hopping_ops)
-
                 _build_one_sector(
                     available_hopping_ops, self._untapered_qubit_op_main, z2_symmetries
                 )
@@ -412,20 +356,6 @@
 
         mus, nus = np.triu_indices(size)
 
-        if isinstance(gs_results, List):
-            all_matrix_operators = np.concatenate(
-                [
-                    [
-                        f"q_{mus[uu]}_{nus[uu]}",
-                        f"w_{mus[uu]}_{nus[uu]}",
-                        f"m_{mus[uu]}_{nus[uu]}",
-                        f"v_{mus[uu]}_{nus[uu]}",
-                    ]
-                    for uu, _ in enumerate(mus)
-                ]
-            )
-            gs_results = dict(zip(all_matrix_operators, gs_results[-len(all_matrix_operators) :]))
-
         m_mat = np.zeros((size, size), dtype=complex)
         v_mat = np.zeros((size, size), dtype=complex)
         q_mat = np.zeros((size, size), dtype=complex)
@@ -501,9 +431,10 @@
 
         return m_mat, v_mat, q_mat, w_mat, m_mat_std, v_mat_std, q_mat_std, w_mat_std
 
-    def _compute_excitation_energies(self,
-        m_mat: np.ndarray, v_mat: np.ndarray, q_mat: np.ndarray, w_mat: np.ndarray, metric
-    ) -> Tuple[np.ndarray, np.ndarray, np.ndarray]:
+    @staticmethod
+    def _compute_excitation_energies(
+        m_mat: np.ndarray, v_mat: np.ndarray, q_mat: np.ndarray, w_mat: np.ndarray
+    ) -> Tuple[np.ndarray, np.ndarray]:
         """Diagonalizing M, V, Q, W matrices for excitation energies.
 
         Args:
@@ -519,11 +450,7 @@
         logger.debug("Diagonalizing qeom matrices for excited states...")
         a_mat = np.matrixlib.bmat([[m_mat, q_mat], [q_mat.T.conj(), m_mat.T.conj()]])
         b_mat = np.matrixlib.bmat([[v_mat, w_mat], [-w_mat.T.conj(), -v_mat.T.conj()]])
-
-        # print(np.real(a_mat))
-        # print(np.real(b_mat))
         res = linalg.eig(a_mat, b_mat)
-
         # convert nan value into 0
         res[0][np.where(np.isnan(res[0]))] = 0.0
         # Only the positive eigenvalues are physical. We need to take care
@@ -535,308 +462,16 @@
         # Since we may now have
         # small values (positive or negative) take the absolute and then threshold zero.
         logger.debug("... %s", res[0])
-        order = np.argsort(np.real(res[0]))
-        w = np.real(res[0])[order]
-        logger.debug("Order real parts %s", order)
+        w = np.sort(np.real(res[0]))
         logger.debug("Sorted real parts %s", w)
         w = np.abs(w[len(w) // 2 :])
-        w[np.abs(w) < 1e-06] = 0
+        w[w < 1e-06] = 0
         excitation_energies_gap = w
-        expansion_coefs = res[1][:, order[len(order) // 2 :]]
-        # expansion_coefs = res[1][:, order[: len(order) // 2]]
-        # expansion_coefs = expansion_coefs[:, ::-1]
-        # expansion_coefs = res[1][:, order]
-
-        if self._construct_true_eigenstates:
-            product_metric = expansion_coefs.T.conjugate() @ metric @ expansion_coefs
-        else:
-            product_metric = expansion_coefs.T.conjugate() @ expansion_coefs
-
-        return excitation_energies_gap, expansion_coefs, product_metric
-
-    def _eval_all_aux_ops(
-        self,
-        excited_operators_n,
-        aux_operators,
-        groundstate_result,
-        problem,
-    ):
-        # Tries to retrieve the ansatz as a circuit and set its parameters to the one
-        # given by the GroundStateEigenSolver.
-        # If the GrounsStateEigenSolver is not VQE then we take the eigenstate output.
-        # This is needed for example for StateVector simulations with NumpyMinimumEigenSolver.
-        if self._gsc.solver is not None and hasattr(self._gsc.solver, "ansatz"):
-            bound_ansatz = self._gsc.solver.ansatz.assign_parameters(
-                groundstate_result.raw_result.optimal_point
-            )
-        else:
-            bound_ansatz = groundstate_result.eigenstates[0]
-
-        # Creates all the On @ Aux @ On^\dag operators
-        general_on_aux_on_dag_operators = {}
-        for on_str, on_dag in excited_operators_n.items():
-            listordict_aux_op_on = ListOrDict() # {"Identity": (on_dag.adjoint() @ on_dag).reduce()}
-            for aux_str, aux_op in iter(aux_operators):
-                listordict_aux_op_on[aux_str] = (on_dag.adjoint() @ aux_op @ on_dag).reduce()
-
-            if not self._gsc.qubit_converter.z2symmetries.is_empty():
-                listordict_aux_op_on_tapered = (
-                    self._gsc.qubit_converter._symmetry_reduce(
-                        listordict_aux_op_on, True
-                    )
-                )
-            else:
-                listordict_aux_op_on_tapered = ListOrDict(listordict_aux_op_on)
-
-            general_on_aux_on_dag_operators[on_str] = listordict_aux_op_on_tapered
-
-        aux_operator_eigenvalues_excited_states = []  # Eigenvalues of Aux_ops
-        recalculated_eigenenergies = []  # Eigenvalues of H as an Aux_op
-
-        for index_n, on_aux_on_dag_operator in enumerate(general_on_aux_on_dag_operators.values()):
-            not_normalized_eigenvalues = eval_observables(
-                self._quantum_instance, bound_ansatz, on_aux_on_dag_operator, self._expectation
-            )
-
-            if isinstance(not_normalized_eigenvalues, dict):
-                recalculated_eigenenergy = not_normalized_eigenvalues.pop(
-                    problem.main_property_name, [0, 0]
-                )
-
-                # TODO Fix the calculation of the variance + the expectation value
-
-                # print(index_n, recalculated_eigenenergies/gamma_n_square[0])
-                aux_operator_eigenvalues_excited_states.append({})
-                for op_name, op_eigenval in not_normalized_eigenvalues.items():
-                    aux_operator_eigenvalues_excited_states[-1][op_name] = (
-                        op_eigenval[0],
-                        op_eigenval[1],
-                    )
-
-            if isinstance(not_normalized_eigenvalues, list):
-                recalculated_eigenenergy = not_normalized_eigenvalues.pop(0)
-                aux_operator_eigenvalues_excited_states.append([])
-                for op_name, op_eigenval in enumerate(not_normalized_eigenvalues):
-                    aux_operator_eigenvalues_excited_states[index_n].append(
-                        (op_eigenval[0], op_eigenval[1])
-                    )
-            recalculated_eigenenergies.append(recalculated_eigenenergy)
-
-        return recalculated_eigenenergies, aux_operator_eigenvalues_excited_states
-
-    @staticmethod
-    def _construct_excited_operators_n(
-        hopping_operators: Dict[str, PauliSumOp],
-        hopping_operators_eval,
-        expansion_coefs: np.ndarray,
-        size,
-        product_metric,
-    ) -> Dict[str, Dict[str, PauliSumOp]]:
-        """
-
-        Construct the excited states |n>
-
-        Args:
-            hopping_operators:
-            hopping_operators_eval:
-            expansion_coefs:
-            size:
-            aux_operators:
-            num_qubits:
-
-        Returns:
-
-        """
-        # Creates all the On and On^\dag operators
-        general_excitation_operators = {}  # O(n)^\dag for n = 1,2,3,...,size
-        general_excitation_operators_eval = {}  # O(n)^\dag for n = 1,2,3,...,size
-
-        operator_indices = list(range(1, size + 1))
-        # operator_indices = list(itertools.chain(range(-size, 0), range(1, size+1)))
-        alpha = np.zeros(len(operator_indices), dtype=complex)
-        gamma_square = np.zeros(len(operator_indices), dtype=complex)
-
-        for n in range(0, len(operator_indices)):
-            general_excitation_operators[f"Odag_{operator_indices[n]}"] = 0
-            general_excitation_operators_eval[f"Odag_{operator_indices[n]}"] = 0
-            for mu in range(0, size):
-                de_excitation_op = hopping_operators.get(f"E_{mu}", 0)
-                excitation_op = hopping_operators.get(f"Edag_{mu}", 0)
-                de_excitation_eval = hopping_operators_eval.get(f"E_{mu}", [0, 0])[0]
-                excitation_eval = hopping_operators_eval.get(f"Edag_{mu}", [0, 0])[0]
-
-                general_excitation_operators[f"Odag_{operator_indices[n]}"] += (
-                    complex(expansion_coefs[mu, n]) * de_excitation_op
-                    - complex(expansion_coefs[mu + size, n]) * excitation_op
-                )
-                general_excitation_operators_eval[f"Odag_{operator_indices[n]}"] += (
-                    complex(expansion_coefs[mu, n]) * de_excitation_eval
-                    - complex(expansion_coefs[mu + size, n]) * excitation_eval
-                )
-
-            num_qubits = excitation_op.num_qubits
-            alpha[n] = general_excitation_operators_eval[f"Odag_{operator_indices[n]}"]
-            gamma_square[n] = (
-                product_metric[n, n]
-                - general_excitation_operators_eval[f"Odag_{operator_indices[n]}"] ** 2
-            )
-
-            general_excitation_operators[f"Odag_{operator_indices[n]}"] = (
-                (
-                    general_excitation_operators[f"Odag_{operator_indices[n]}"]
-                    - PauliOp(
-                        Pauli("I" * num_qubits),
-                        alpha[n],
-                    )
-                )
-                / np.sqrt(gamma_square[n])
-            ).reduce()
-
-        print("alpha :", alpha)
-        print("gamma^2 :", gamma_square)
-
-        return general_excitation_operators, alpha, gamma_square
-
-
-    def _compute_metric(self, hopping_operator_products_eval, size):
-
-        A_mat = np.zeros((size, size), dtype=complex)
-        B_mat = np.zeros((size, size), dtype=complex)
-        C_mat = np.zeros((size, size), dtype=complex)
-        D_mat = np.zeros((size, size), dtype=complex)
-        for id1 in range(size):
-            for id2 in range(size):
-                A_mat[id1, id2] = hopping_operator_products_eval.get(f"Edag_{id1}E_{id2}", [0,0])[0]
-                B_mat[id1, id2] = -hopping_operator_products_eval.get(f"Edag_{id1}Edag_{id2}", [0,0])[0]
-                C_mat[id1, id2] = -hopping_operator_products_eval.get(f"E_{id1}E_{id2}", [0,0])[0]
-                D_mat[id1, id2] = hopping_operator_products_eval.get(f"E_{id1}Edag_{id2}", [0,0])[0]
-
-        # print("A_mat", A_mat)
-        # print("B_mat", B_mat)
-        # print("C_mat", C_mat)
-        # print("D_mat", D_mat)
-        # print()
-
-        metric = np.matrixlib.bmat([[A_mat, B_mat], [C_mat, D_mat]])
-        # print(np.real(metric))
-        bimetric = np.matrixlib.bmat([[D_mat.T, B_mat.T], [C_mat.T, A_mat.T]])
-
-        return metric
-
-    def _prepare_second_q_ops(self, problem, aux_operators):
-        second_q_ops = problem.second_q_ops()
-        if isinstance(second_q_ops, list):
-            main_second_q_op: SecondQuantizedOp = second_q_ops[0]
-            if self._check_energy:
-                aux_second_q_ops: ListOrDictType[SecondQuantizedOp] = second_q_ops[0:]
-            else:
-                aux_second_q_ops: ListOrDictType[SecondQuantizedOp] = second_q_ops[1:]
-        elif isinstance(second_q_ops, dict):
-            name = problem.main_property_name
-            if self._check_energy:
-                main_second_q_op: SecondQuantizedOp = second_q_ops.get(name, None)
-            else:
-                main_second_q_op: SecondQuantizedOp = second_q_ops.pop(name, None)
-
-            if main_second_q_op is None:
-                raise ValueError(
-                    f"The main `SecondQuantizedOp` associated with the {name} property cannot be "
-                    "`None`."
-                )
-
-            aux_second_q_ops: ListOrDictType[SecondQuantizedOp] = second_q_ops
-
-        # Apply z2symmetries to the Hamiltonian and sets _num_particle and _z2symmetries for the qubit_converter
-        self._untapered_qubit_op_main = self._gsc.qubit_converter.convert_only_save(
-            main_second_q_op,
-            num_particles=problem.num_particles,
-            sector_locator=problem.symmetry_sector_locator,
-        )
-
-        # This is also done in the VQE calculation but there is no way to retrieve the arguments.
-        # aux_ops = self._gsc.qubit_converter.convert_match(aux_second_q_ops)
-
-        if isinstance(aux_second_q_ops, Dict):
-            aux_ops = {}
-            for id_aux_op, aux_op in aux_second_q_ops.items():
-                aux_ops[id_aux_op] = self._gsc.qubit_converter.convert_only(
-                    aux_op, num_particles=problem.num_particles
-                )
-        if isinstance(aux_second_q_ops, List):
-            aux_ops = [0] * len(aux_second_q_ops)
-            for id_aux_op, aux_op in enumerate(aux_second_q_ops):
-                aux_ops[id_aux_op] = self._gsc.qubit_converter.convert_only(
-                    aux_op, num_particles=problem.num_particles
-                )
-
-        # TODO FIX ADDITIONAL OPERATORS
-
-        # if aux_operators is not None:
-        #     wrapped_aux_operators: ListOrDict[Union[SecondQuantizedOp, PauliSumOp]] = ListOrDict(
-        #         aux_operators
-        #     )
-        #     for name_aux, aux_op in iter(wrapped_aux_operators):
-        #         if isinstance(aux_op, SecondQuantizedOp):
-        #             # converted_aux_op = self._qubit_converter.convert_match(aux_op, True)
-        #             converted_aux_op = aux_op
-        #         else:
-        #             converted_aux_op = aux_op
-        #
-        #         if isinstance(aux_ops, list):
-        #             aux_ops.append(converted_aux_op)
-        #         elif isinstance(aux_ops, dict):
-        #             if name_aux in aux_ops.keys():
-        #                 raise QiskitNatureError(
-        #                     f"The key '{name_aux}' is already taken by an internally constructed "
-        #                     "auxiliary operator! Please use a different name for your custom "
-        #                     "operator."
-        #                 )
-        #             aux_ops[name_aux] = converted_aux_op
-        return ListOrDict(aux_ops)
-
-    def _prepare_matrix_operators(self, problem) -> Tuple[Dict, Dict, int]:
-        """Construct the excitation operators for each matrix element.
-
-        Returns:
-            a dictionary of all matrix elements operators and the number of excitations
-            (or the size of the qEOM pseudo-eigenvalue problem)
-        """
-        data = problem.hopping_qeom_ops(self._gsc.qubit_converter, self._excitations)
-        hopping_operators, type_of_commutativities, excitation_indices = data
-        # print(hopping_operators)
-
-        size = int(len(list(excitation_indices.keys())) // 2)
-
-        hopping_operators_norm = ListOrDict()
-        for idx, hopping in hopping_operators.items():
-            if not idx.startswith("Edag"):
-                hopping_operators_norm[idx] = hopping * 1 / len(hopping.coeffs)
-                hopping_operators_norm["Edag" + idx[1:]] = (
-                    hopping.adjoint() * 1 / len(hopping.coeffs)
-                )
-        eom_matrix_operators = self._build_all_commutators(
-            hopping_operators_norm,
-            type_of_commutativities,
-            size
-        )
-
-        if self._construct_true_eigenstates:
-            hopping_operator_products = ListOrDict()
-            for idx_left, op_left in hopping_operators_norm.items():
-                for idx_right, op_right in hopping_operators_norm.items():
-                    hopping_operator_products[idx_left + idx_right] = (op_left @ op_right).reduce()
-
-            hopping_operator_products.update(hopping_operators_norm)
-
-            tapered_hopping_ops = self._gsc.qubit_converter._symmetry_reduce(
-                hopping_operator_products, True
-            )
-            eom_matrix_operators.update(tapered_hopping_ops)
-
-        return eom_matrix_operators, hopping_operators_norm, size
-
-
-class QEOMResult(EigensolverResult):
+
+        return excitation_energies_gap, res[1]
+
+
+class QEOMResult(AlgorithmResult):
     """The results class for the QEOM algorithm."""
 
     def __init__(self) -> None:
@@ -851,12 +486,6 @@
         self._v_matrix_std: float = 0.0
         self._q_matrix_std: float = 0.0
         self._w_matrix_std: float = 0.0
-        self._eigenvalues = None
-        self._eigenstates = None
-        self._aux_operator_eigenvalues = None
-        self._alpha: Optional[np.ndarray] = None
-        self._gamma_square: Optional[np.ndarray] = None
-        self._recalculated_excited_energies: Optional[np.ndarray] = None
 
     @property
     def ground_state_raw_result(self):
@@ -966,67 +595,4 @@
     @w_matrix_std.setter
     def w_matrix_std(self, value: float) -> None:
         """sets the W matrix standard deviation"""
-        self._w_matrix_std = value
-
-    @property
-    def eigenvalues(self) -> Optional[np.ndarray]:
-        """returns eigen values"""
-        return self._eigenvalues
-
-    @eigenvalues.setter
-    def eigenvalues(self, value: np.ndarray) -> None:
-        """set eigen values"""
-        self._eigenvalues = value
-
-    @property
-    def eigenstates(self) -> Optional[np.ndarray]:
-        """return eigen states"""
-        return self._eigenstates
-
-    @eigenstates.setter
-    def eigenstates(self, value: np.ndarray) -> None:
-        """set eigen states"""
-        self._eigenstates = value
-
-    @property
-    def aux_operator_eigenvalues(self) -> Optional[List[ListOrDict[Tuple[complex, complex]]]]:
-        """Return aux operator expectation values.
-
-        These values are in fact tuples formatted as (mean, standard deviation).
-        """
-        return self._aux_operator_eigenvalues
-
-    @aux_operator_eigenvalues.setter
-    def aux_operator_eigenvalues(self, value: List[ListOrDict[Tuple[complex, complex]]]) -> None:
-        """set aux operator eigen values"""
-        self._aux_operator_eigenvalues = value
-
-    @property
-    def alpha(self) -> Optional[np.ndarray]:
-        """returns the correction coefficients alpha_n"""
-        return self._alpha
-
-    @alpha.setter
-    def alpha(self, value: np.ndarray) -> None:
-        """sets the correction coefficients alpha_n"""
-        self._alpha = value
-
-    @property
-    def gamma_square(self) -> Optional[np.ndarray]:
-        """returns the correction coefficients gamma_square_n"""
-        return self._gamma_square
-
-    @gamma_square.setter
-    def gamma_square(self, value: np.ndarray) -> None:
-        """sets the correction coefficients gamma_square_n"""
-        self._gamma_square = value
-
-    @property
-    def recalculated_excited_energies(self) -> Optional[np.ndarray]:
-        """returns the recalculated excited energies"""
-        return self._recalculated_excited_energies
-
-    @recalculated_excited_energies.setter
-    def recalculated_excited_energies(self, value: np.ndarray) -> None:
-        """sets the recalculated excited energies"""
-        self._recalculated_excited_energies = value+        self._w_matrix_std = value