--- conflicted
+++ resolved
@@ -64,19 +64,4 @@
         """Checks whether the operator is hermitian"""
         return frozenset(self.simplify().to_list()) == frozenset(
             self.adjoint().simplify().to_list()
-<<<<<<< HEAD
-        )
-
-    @property  # type: ignore
-    # pylint: disable=bad-docstring-quotes
-    @deprecate_function(
-        "Using the `dagger` property is deprecated as of version 0.2.0 and will be removed no "
-        "earlier than 3 months after the release date. As an alternative, use the `adjoint()` "
-        "method in place of `dagger` as a replacement."
-    )
-    def dagger(self):
-        """DEPRECATED - Alias of :meth:`adjoint()`"""
-        return self.adjoint()
-=======
-        )
->>>>>>> 1f270fc2
+        )